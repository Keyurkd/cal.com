import { useId } from "@radix-ui/react-id";
<<<<<<< HEAD
import { forwardRef, ReactNode } from "react";
import { FormProvider, SubmitHandler, UseFormReturn } from "react-hook-form";

import classNames from "@lib/classNames";
import { getErrorFromUnknown } from "@lib/errors";
import showToast from "@lib/notification";
=======
import { forwardRef, ReactElement, ReactNode, Ref } from "react";
import { FieldValues, FormProvider, SubmitHandler, useFormContext, UseFormReturn } from "react-hook-form";

import classNames from "@lib/classNames";
import { getErrorFromUnknown } from "@lib/errors";
import { useLocale } from "@lib/hooks/useLocale";
import showToast from "@lib/notification";

import { Alert } from "@components/ui/Alert";
>>>>>>> dfb1b560

type InputProps = Omit<JSX.IntrinsicElements["input"], "name"> & { name: string };
export const Input = forwardRef<HTMLInputElement, InputProps>(function Input(props, ref) {
  return (
    <input
      {...props}
      ref={ref}
      className={classNames(
        "mt-1 block w-full border border-gray-300 rounded-sm shadow-sm py-2 px-3 focus:outline-none focus:ring-neutral-500 focus:border-neutral-500 sm:text-sm",
        props.className
      )}
    />
  );
});

export function Label(props: JSX.IntrinsicElements["label"]) {
  return (
    <label {...props} className={classNames("block text-sm font-medium text-gray-700", props.className)}>
      {props.children}
    </label>
  );
}

type InputFieldProps = {
  label?: ReactNode;
  addOnLeading?: ReactNode;
} & React.ComponentProps<typeof Input> & {
    labelProps?: React.ComponentProps<typeof Label>;
  };

const InputField = forwardRef<HTMLInputElement, InputFieldProps>(function InputField(props, ref) {
  const id = useId();
  const { t } = useLocale();
  const methods = useFormContext();
  const {
    label = t(props.name),
    labelProps,
    placeholder = t(props.name + "_placeholder") !== props.name + "_placeholder"
      ? t(props.name + "_placeholder")
      : "",
    className,
    addOnLeading,
    ...passThroughToInput
  } = props;
  return (
    <div>
      <Label htmlFor={id} {...labelProps}>
        {label}
      </Label>
      {addOnLeading ? (
        <div className="flex mt-1 rounded-md shadow-sm">
          {addOnLeading}
          <Input
            id={id}
            placeholder={placeholder}
            className={classNames(className, "mt-0")}
            {...passThroughToInput}
            ref={ref}
          />
        </div>
      ) : (
        <Input id={id} placeholder={placeholder} className={className} {...passThroughToInput} ref={ref} />
      )}
      {methods?.formState?.errors[props.name] && (
        <Alert className="mt-1" severity="error" message={methods.formState.errors[props.name].message} />
      )}
    </div>
  );
});

<<<<<<< HEAD
/**
 * Form helper that creates a rect-hook-form Provider and helps with submission handling & default error handling
 */
export function Form<TFieldValues>(
  props: {
    /**
     * Pass in the return from `react-hook-form`s `useForm()`
     */
    form: UseFormReturn<TFieldValues>;
    /**
     * Submit handler - you'll get the typed form values back
     */
    handleSubmit?: SubmitHandler<TFieldValues>;
    /**
     * Optional - Override the default error handling
     * By default it shows a toast with the error
     */
    handleError?: (err: ReturnType<typeof getErrorFromUnknown>) => void;
  } & Omit<JSX.IntrinsicElements["form"], "ref">
) {
  const {
    form,
    handleSubmit,
    handleError = (err) => {
      showToast(err.message, "error");
    },
    ...passThrough
  } = props;

  return (
    <FormProvider {...form}>
      <form
        onSubmit={
          handleSubmit
            ? form.handleSubmit(async (...args) => {
                try {
                  await handleSubmit(...args);
                } catch (_err) {
                  const err = getErrorFromUnknown(_err);
                  handleError(err);
                }
              })
            : undefined
        }
        {...passThrough}>
        {props.children}
      </form>
    </FormProvider>
  );
}
=======
export const TextField = forwardRef<HTMLInputElement, InputFieldProps>(function TextField(props, ref) {
  return <InputField ref={ref} {...props} />;
});

export const PasswordField = forwardRef<HTMLInputElement, InputFieldProps>(function PasswordField(
  props,
  ref
) {
  return <InputField type="password" placeholder="•••••••••••••" ref={ref} {...props} />;
});

export const EmailField = forwardRef<HTMLInputElement, InputFieldProps>(function EmailField(props, ref) {
  return <InputField type="email" inputMode="email" ref={ref} {...props} />;
});

type FormProps<T> = { form: UseFormReturn<T>; handleSubmit: SubmitHandler<T> } & Omit<
  JSX.IntrinsicElements["form"],
  "onSubmit"
>;

const PlainForm = <T extends FieldValues>(props: FormProps<T>, ref: Ref<HTMLFormElement>) => {
  const { form, handleSubmit, ...passThrough } = props;

  return (
    <FormProvider {...form}>
      <form
        ref={ref}
        onSubmit={(event) => {
          form
            .handleSubmit(handleSubmit)(event)
            .catch((err) => {
              showToast(`${getErrorFromUnknown(err).message}`, "error");
            });
        }}
        {...passThrough}>
        {props.children}
      </form>
    </FormProvider>
  );
};

export const Form = forwardRef(PlainForm) as <T extends FieldValues>(
  p: FormProps<T> & { ref?: Ref<HTMLFormElement> }
) => ReactElement;
>>>>>>> dfb1b560

export function FieldsetLegend(props: JSX.IntrinsicElements["legend"]) {
  return (
    <legend {...props} className={classNames("text-sm font-medium text-gray-700", props.className)}>
      {props.children}
    </legend>
  );
}

export function InputGroupBox(props: JSX.IntrinsicElements["div"]) {
  return (
    <div
      {...props}
      className={classNames("p-2 bg-white border border-gray-300 rounded-sm space-y-2", props.className)}>
      {props.children}
    </div>
  );
}<|MERGE_RESOLUTION|>--- conflicted
+++ resolved
@@ -1,12 +1,4 @@
 import { useId } from "@radix-ui/react-id";
-<<<<<<< HEAD
-import { forwardRef, ReactNode } from "react";
-import { FormProvider, SubmitHandler, UseFormReturn } from "react-hook-form";
-
-import classNames from "@lib/classNames";
-import { getErrorFromUnknown } from "@lib/errors";
-import showToast from "@lib/notification";
-=======
 import { forwardRef, ReactElement, ReactNode, Ref } from "react";
 import { FieldValues, FormProvider, SubmitHandler, useFormContext, UseFormReturn } from "react-hook-form";
 
@@ -16,7 +8,6 @@
 import showToast from "@lib/notification";
 
 import { Alert } from "@components/ui/Alert";
->>>>>>> dfb1b560
 
 type InputProps = Omit<JSX.IntrinsicElements["input"], "name"> & { name: string };
 export const Input = forwardRef<HTMLInputElement, InputProps>(function Input(props, ref) {
@@ -87,58 +78,6 @@
   );
 });
 
-<<<<<<< HEAD
-/**
- * Form helper that creates a rect-hook-form Provider and helps with submission handling & default error handling
- */
-export function Form<TFieldValues>(
-  props: {
-    /**
-     * Pass in the return from `react-hook-form`s `useForm()`
-     */
-    form: UseFormReturn<TFieldValues>;
-    /**
-     * Submit handler - you'll get the typed form values back
-     */
-    handleSubmit?: SubmitHandler<TFieldValues>;
-    /**
-     * Optional - Override the default error handling
-     * By default it shows a toast with the error
-     */
-    handleError?: (err: ReturnType<typeof getErrorFromUnknown>) => void;
-  } & Omit<JSX.IntrinsicElements["form"], "ref">
-) {
-  const {
-    form,
-    handleSubmit,
-    handleError = (err) => {
-      showToast(err.message, "error");
-    },
-    ...passThrough
-  } = props;
-
-  return (
-    <FormProvider {...form}>
-      <form
-        onSubmit={
-          handleSubmit
-            ? form.handleSubmit(async (...args) => {
-                try {
-                  await handleSubmit(...args);
-                } catch (_err) {
-                  const err = getErrorFromUnknown(_err);
-                  handleError(err);
-                }
-              })
-            : undefined
-        }
-        {...passThrough}>
-        {props.children}
-      </form>
-    </FormProvider>
-  );
-}
-=======
 export const TextField = forwardRef<HTMLInputElement, InputFieldProps>(function TextField(props, ref) {
   return <InputField ref={ref} {...props} />;
 });
@@ -183,7 +122,6 @@
 export const Form = forwardRef(PlainForm) as <T extends FieldValues>(
   p: FormProps<T> & { ref?: Ref<HTMLFormElement> }
 ) => ReactElement;
->>>>>>> dfb1b560
 
 export function FieldsetLegend(props: JSX.IntrinsicElements["legend"]) {
   return (
