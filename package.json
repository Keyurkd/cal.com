{
  "name": "calendso",
  "version": "1.0.0",
  "private": true,
  "scripts": {
    "analyze": "ANALYZE=true next build",
    "analyze:server": "BUNDLE_ANALYZE=server next build",
    "analyze:browser": "BUNDLE_ANALYZE=browser next build",
    "dev": "next dev",
    "db-up": "docker-compose up -d",
    "db-saml-up": "docker compose -p cal-saml -f docker-compose-saml.yml up -d",
    "db-migrate": "yarn prisma migrate dev",
    "db-seed": "yarn ts-node scripts/seed.ts",
    "db-nuke": "docker-compose down --volumes --remove-orphans",
<<<<<<< HEAD
    "db-saml-nuke": "docker-compose -p cal-saml -f docker-compose-saml.yml down --volumes --remove-orphans",
    "dx": "cross-env BASE_URL=http://localhost:3000 JWT_SECRET=secret DATABASE_URL=postgresql://postgres:@localhost:5450/calendso run-s db-up db-migrate db-seed dev",
    "dx-saml": "cross-env BASE_URL=http://localhost:3000 SAML_LOGIN_URL=http://localhost:5000 SAML_API_URL=http://localhost:6000 SAML_ADMINS=onboarding@example.com JWT_SECRET=secret DATABASE_URL=postgresql://postgres:@localhost:5450/calendso run-s db-up db-migrate db-seed dev",
=======
    "db-setup": "run-s db-up db-migrate db-seed",
    "db-reset": "run-s db-nuke db-setup",
    "dx": "env-cmd run-s db-setup dev",
>>>>>>> 23127318
    "test": "jest",
    "test-playwright": "jest --config jest.playwright.config.js",
    "test-codegen": "yarn playwright codegen http://localhost:3000",
    "type-check": "tsc --pretty --noEmit",
    "build": "next build",
    "start": "next start",
    "ts-node": "ts-node --compiler-options \"{\\\"module\\\":\\\"commonjs\\\"}\"",
    "postinstall": "prisma generate",
    "pre-commit": "lint-staged",
    "lint": "eslint . --ext .ts,.js,.tsx,.jsx",
    "prepare": "husky install",
    "check-changed-files": "yarn ts-node scripts/ts-check-changed-files.ts"
  },
  "engines": {
    "node": ">=14.x",
    "yarn": ">=1.19.0 < 2.0.0"
  },
  "dependencies": {
    "@daily-co/daily-js": "^0.21.0",
    "@headlessui/react": "^1.4.2",
    "@heroicons/react": "^1.0.5",
    "@hookform/resolvers": "^2.8.3",
    "@jitsu/sdk-js": "^2.2.4",
    "@next/bundle-analyzer": "11.1.2",
    "@prisma/client": "^2.30.2",
    "@radix-ui/react-avatar": "^0.1.0",
    "@radix-ui/react-collapsible": "^0.1.0",
    "@radix-ui/react-dialog": "^0.1.0",
    "@radix-ui/react-dropdown-menu": "^0.1.1",
    "@radix-ui/react-id": "^0.1.0",
    "@radix-ui/react-radio-group": "^0.1.1",
    "@radix-ui/react-slider": "^0.1.1",
    "@radix-ui/react-switch": "^0.1.1",
    "@radix-ui/react-tooltip": "^0.1.0",
    "@stripe/react-stripe-js": "^1.4.1",
    "@stripe/stripe-js": "^1.16.0",
    "@tailwindcss/forms": "^0.3.4",
    "@trpc/client": "^9.15.0",
    "@trpc/next": "^9.15.0",
    "@trpc/react": "^9.15.0",
    "@trpc/server": "^9.15.0",
    "@vercel/edge-functions-ui": "^0.2.1",
    "@wojtekmaj/react-daterange-picker": "^3.3.1",
    "accept-language-parser": "^1.5.0",
    "async": "^3.2.1",
    "bcryptjs": "^2.4.3",
    "classnames": "^2.3.1",
    "dayjs": "^1.10.6",
    "dayjs-business-time": "^1.0.4",
    "googleapis": "^84.0.0",
    "handlebars": "^4.7.7",
    "ical.js": "^1.4.0",
    "ics": "^2.31.0",
    "jimp": "^0.16.1",
    "lodash": "^4.17.21",
    "micro": "^9.3.4",
    "next": "^12.0.4",
    "next-auth": "^3.29.0",
    "next-i18next": "^8.9.0",
    "next-seo": "^4.26.0",
    "next-transpile-modules": "^9.0.0",
    "node-fetch": "3.1.0",
    "nodemailer": "^6.7.1",
    "otplib": "^12.0.1",
    "qrcode": "^1.5.0",
    "react": "^17.0.2",
    "react-dom": "^17.0.2",
    "react-easy-crop": "^3.5.2",
    "react-hook-form": "^7.20.2",
    "react-hot-toast": "^2.1.0",
    "react-intl": "^5.22.0",
    "react-multi-email": "^0.5.3",
    "react-phone-number-input": "^3.1.41",
    "react-query": "^3.33.5",
    "react-router-dom": "^5.2.0",
    "react-select": "^5.2.1",
    "react-timezone-select": "^1.1.15",
    "react-use-intercom": "1.4.0",
    "short-uuid": "^4.2.0",
    "stripe": "^8.191.0",
    "superjson": "1.8.0",
    "tsdav": "^1.1.5",
    "tslog": "^3.2.1",
    "uuid": "^8.3.2",
    "zod": "^3.8.2"
  },
  "devDependencies": {
    "@microsoft/microsoft-graph-types-beta": "0.15.0-preview",
    "@trivago/prettier-plugin-sort-imports": "2.0.4",
    "@types/accept-language-parser": "1.5.2",
    "@types/async": "^3.2.10",
    "@types/bcryptjs": "^2.4.2",
    "@types/jest": "^27.0.3",
    "@types/lodash": "^4.14.177",
    "@types/micro": "^7.3.6",
    "@types/node": "^16.11.10",
    "@types/nodemailer": "^6.4.4",
    "@types/qrcode": "^1.4.1",
    "@types/react": "^17.0.37",
    "@types/react-phone-number-input": "^3.0.13",
    "@types/stripe": "^8.0.417",
    "@types/uuid": "8.3.1",
    "@typescript-eslint/eslint-plugin": "^4.33.0",
    "@typescript-eslint/parser": "^4.33.0",
    "autoprefixer": "^10.3.1",
    "babel-jest": "^27.3.1",
    "env-cmd": "10.1.0",
    "eslint": "^7.32.0",
    "eslint-config-prettier": "^8.3.0",
    "eslint-plugin-prettier": "^3.4.0",
    "eslint-plugin-react": "^7.27.1",
    "eslint-plugin-react-hooks": "^4.3.0",
    "husky": "^7.0.1",
    "jest": "^27.2.2",
    "jest-playwright": "^0.0.1",
    "jest-playwright-preset": "^1.7.0",
    "kont": "^0.5.1",
    "lint-staged": "^11.1.2",
    "mockdate": "^3.0.5",
    "npm-run-all": "^4.1.5",
    "playwright": "^1.16.2",
    "postcss": "^8.4.1",
    "prettier": "^2.3.2",
    "prisma": "^2.30.2",
    "tailwindcss": "^2.2.19",
    "ts-jest": "^27.0.7",
    "ts-node": "^10.2.1",
    "typescript": "^4.5.2"
  },
  "lint-staged": {
    "./{*,{ee,pages,components,lib}/**/*}.{js,ts,jsx,tsx}": [
      "prettier --write",
      "eslint"
    ],
    "./prisma/schema.prisma": [
      "prisma format"
    ]
  }
}<|MERGE_RESOLUTION|>--- conflicted
+++ resolved
@@ -12,15 +12,13 @@
     "db-migrate": "yarn prisma migrate dev",
     "db-seed": "yarn ts-node scripts/seed.ts",
     "db-nuke": "docker-compose down --volumes --remove-orphans",
-<<<<<<< HEAD
     "db-saml-nuke": "docker-compose -p cal-saml -f docker-compose-saml.yml down --volumes --remove-orphans",
-    "dx": "cross-env BASE_URL=http://localhost:3000 JWT_SECRET=secret DATABASE_URL=postgresql://postgres:@localhost:5450/calendso run-s db-up db-migrate db-seed dev",
-    "dx-saml": "cross-env BASE_URL=http://localhost:3000 SAML_LOGIN_URL=http://localhost:5000 SAML_API_URL=http://localhost:6000 SAML_ADMINS=onboarding@example.com JWT_SECRET=secret DATABASE_URL=postgresql://postgres:@localhost:5450/calendso run-s db-up db-migrate db-seed dev",
-=======
     "db-setup": "run-s db-up db-migrate db-seed",
     "db-reset": "run-s db-nuke db-setup",
+    "db-saml-setup": "run-s db-saml-up db-migrate db-seed",
+    "db-saml-reset": "run-s db-nuke db-saml-setup",
     "dx": "env-cmd run-s db-setup dev",
->>>>>>> 23127318
+    "dx-saml": "env-cmd run-s db-saml-setup dev",
     "test": "jest",
     "test-playwright": "jest --config jest.playwright.config.js",
     "test-codegen": "yarn playwright codegen http://localhost:3000",
