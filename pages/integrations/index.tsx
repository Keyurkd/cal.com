import Head from "next/head";
import Link from "next/link";
import prisma from "../../lib/prisma";
import Shell from "../../components/Shell";
import { useEffect, useState } from "react";
import { getSession, useSession } from "next-auth/client";
import {
  CalendarIcon,
  CheckCircleIcon,
  ChevronRightIcon,
  PlusIcon,
  XCircleIcon,
} from "@heroicons/react/solid";
import { InformationCircleIcon } from "@heroicons/react/outline";
import { Switch } from "@headlessui/react";
import Loader from '@components/Loader';
import classNames from "@lib/classNames";

export default function IntegrationHome({ integrations }) {
  // eslint-disable-next-line @typescript-eslint/no-unused-vars
  const [session, loading] = useSession();

  const [showAddModal, setShowAddModal] = useState(false);
  const [showSelectCalendarModal, setShowSelectCalendarModal] = useState(false);
  const [selectableCalendars, setSelectableCalendars] = useState([]);

  function toggleAddModal() {
    setShowAddModal(!showAddModal);
  }

  function toggleShowCalendarModal() {
    setShowSelectCalendarModal(!showSelectCalendarModal);
  }

  function loadCalendars() {
    fetch("api/availability/calendar")
      .then((response) => response.json())
      .then((data) => {
        setSelectableCalendars(data);
      });
  }

  function integrationHandler(type) {
    fetch("/api/integrations/" + type.replace("_", "") + "/add")
      .then((response) => response.json())
      .then((data) => (window.location.href = data.url));
  }

  function calendarSelectionHandler(calendar) {
    return (selected) => {
      const cals = [...selectableCalendars];
      const i = cals.findIndex((c) => c.externalId === calendar.externalId);
      cals[i].selected = selected;
      setSelectableCalendars(cals);
      if (selected) {
        fetch("api/availability/calendar", {
          method: "POST",
          headers: {
            "Content-Type": "application/json",
          },
          body: JSON.stringify(cals[i]),
        }).then((response) => response.json());
      } else {
        fetch("api/availability/calendar", {
          method: "DELETE",
          headers: {
            "Content-Type": "application/json",
          },
          body: JSON.stringify(cals[i]),
        }).then((response) => response.json());
      }
    };
  }

  function getCalendarIntegrationImage(integrationType: string) {
    switch (integrationType) {
      case "google_calendar":
        return "integrations/google-calendar.svg";
      case "office365_calendar":
        return "integrations/outlook.svg";
      default:
        return "";
    }
  }

  useEffect(loadCalendars, [integrations]);

  if (loading) {
    return <Loader />;
  }

  return (
    <div>
      <Head>
        <title>App Store | Calendso</title>
        <link rel="icon" href="/favicon.ico" />
      </Head>

      <Shell
        heading="App Store"
        subtitle="Connect your favourite apps."
        CTA={
          <button
            onClick={toggleAddModal}
            type="button"
            className="flex justify-center py-2 px-4 border border-transparent rounded-sm shadow-sm text-sm font-medium text-white bg-neutral-900 hover:bg-neutral-700 focus:outline-none focus:ring-2 focus:ring-offset-2 focus:ring-neutral-900">
            <PlusIcon className="w-5 h-5 mr-1" />
            Connect a new App
          </button>
        }>
        <div className="bg-white border border-gray-200 overflow-hidden rounded-sm mb-8">
          {integrations.filter((ig) => ig.credential).length !== 0 ? (
            <ul className="divide-y divide-gray-200">
              {integrations
                .filter((ig) => ig.credential)
                .map((ig) => (
                  <li key={ig.id}>
                    <Link href={"/integrations/" + ig.credential.id}>
                      <a className="block hover:bg-gray-50">
                        <div className="flex items-center px-4 py-4 sm:px-6">
                          <div className="min-w-0 flex-1 flex items-center">
                            <div className="flex-shrink-0">
                              <img className="h-10 w-10 mr-2" src={ig.imageSrc} alt={ig.title} />
                            </div>
                            <div className="min-w-0 flex-1 px-4 md:grid md:grid-cols-2 md:gap-4">
                              <div>
                                <p className="text-sm font-medium text-neutral-900 truncate">{ig.title}</p>
                                <p className="flex items-center text-sm text-gray-500">
                                  {ig.type.endsWith("_calendar") && (
                                    <span className="truncate">Calendar Integration</span>
                                  )}
                                  {ig.type.endsWith("_video") && (
                                    <span className="truncate">Video Conferencing</span>
                                  )}
                                </p>
                              </div>
                              <div className="hidden md:block">
                                {ig.credential.key && (
                                  <p className="mt-2 flex items-center text text-gray-500">
                                    <CheckCircleIcon className="flex-shrink-0 mr-1.5 h-5 w-5 text-green-400" />
                                    Connected
                                  </p>
                                )}
                                {!ig.credential.key && (
                                  <p className="mt-3 flex items-center text text-gray-500">
                                    <XCircleIcon className="flex-shrink-0 mr-1.5 h-5 w-5 text-yellow-400" />
                                    Not connected
                                  </p>
                                )}
                              </div>
                            </div>
                            <div>
                              <ChevronRightIcon className="h-5 w-5 text-gray-400" />
                            </div>
                          </div>
                        </div>
                      </a>
                    </Link>
                  </li>
                ))}
            </ul>
          ) : (
            <div className="bg-white shadow rounded-sm">
              <div className="flex">
                <div className="py-9 pl-8">
                  <InformationCircleIcon className="text-neutral-900 w-16" />
                </div>
                <div className="py-5 sm:p-6">
                  <h3 className="text-lg leading-6 font-medium text-gray-900">
                    You don&apos;t have any apps connected.
                  </h3>
                  <div className="mt-2 text-sm text-gray-500">
                    <p>
                      You currently do not have any apps connected. Connect your first app to get started.
                    </p>
                  </div>
                  <div className="mt-3 text-sm">
                    <button
                      onClick={toggleAddModal}
                      className="font-medium text-neutral-900 hover:text-neutral-500">
                      {" "}
                      Connect your first app <span aria-hidden="true">&rarr;</span>
                    </button>
                  </div>
                </div>
              </div>
            </div>
          )}
        </div>
        {showAddModal && (
          <div
            className="fixed z-50 inset-0 overflow-y-auto"
            aria-labelledby="modal-title"
            role="dialog"
            aria-modal="true">
            <div className="flex items-end justify-center min-h-screen pt-4 px-4 pb-20 text-center sm:block sm:p-0">
              {/* <!--
                          Background overlay, show/hide based on modal state.

                          Entering: "ease-out duration-300"
                            From: "opacity-0"
                            To: "opacity-100"
                          Leaving: "ease-in duration-200"
                            From: "opacity-100"
                            To: "opacity-0"
                        --> */}
              <div
                className="fixed inset-0 bg-gray-500 z-0 bg-opacity-75 transition-opacity"
                aria-hidden="true"></div>
              <span className="hidden sm:inline-block sm:align-middle sm:h-screen" aria-hidden="true">
                &#8203;
              </span>
              {/* <!--
                          Modal panel, show/hide based on modal state.

                          Entering: "ease-out duration-300"
                            From: "opacity-0 translate-y-4 sm:translate-y-0 sm:scale-95"
                            To: "opacity-100 translate-y-0 sm:scale-100"
                          Leaving: "ease-in duration-200"
                            From: "opacity-100 translate-y-0 sm:scale-100"
                            To: "opacity-0 translate-y-4 sm:translate-y-0 sm:scale-95"
                        --> */}
              <div className="inline-block align-bottom bg-white rounded-sm px-4 pt-5 pb-4 text-left overflow-hidden shadow-xl transform transition-all sm:my-8 sm:align-middle sm:max-w-lg sm:w-full sm:p-6">
                <div className="sm:flex sm:items-start">
                  <div className="mx-auto flex-shrink-0 flex items-center justify-center h-12 w-12 rounded-full bg-neutral-100 sm:mx-0 sm:h-10 sm:w-10">
                    <PlusIcon className="h-6 w-6 text-neutral-900" />
                  </div>
                  <div className="mt-3 text-center sm:mt-0 sm:ml-4 sm:text-left">
                    <h3 className="text-lg leading-6 font-medium text-gray-900" id="modal-title">
                      Connect a new App
                    </h3>
                    <div>
                      <p className="text-sm text-gray-400">Connect a new app to your account.</p>
                    </div>
                  </div>
                </div>
                <div className="my-4">
                  <ul className="divide-y divide-gray-200">
                    {integrations
                      .filter((integration) => integration.installed)
                      .map((integration) => (
                        <li key={integration.type} className="flex py-4">
                          <div className="w-1/12 mr-4 pt-2">
                            <img
                              className="h-8 w-8 mr-2"
                              src={integration.imageSrc}
                              alt={integration.title}
                            />
                          </div>
                          <div className="w-10/12">
                            <h2 className="text-gray-800 font-medium">{integration.title}</h2>
                            <p className="text-gray-400 text-sm">{integration.description}</p>
                          </div>
                          <div className="w-2/12 text-right pt-2">
                            <button
                              onClick={() => integrationHandler(integration.type)}
                              className="font-medium text-neutral-900 hover:text-neutral-500">
                              Add
                            </button>
                          </div>
                        </li>
                      ))}
                  </ul>
                </div>
                <div className="mt-5 sm:mt-4 sm:flex sm:flex-row-reverse">
                  <button
                    onClick={toggleAddModal}
                    type="button"
                    className="mt-3 w-full inline-flex justify-center rounded-sm border border-gray-300 shadow-sm px-4 py-2 bg-white text-base font-medium text-gray-700 hover:bg-gray-50 focus:outline-none focus:ring-2 focus:ring-offset-2 focus:ring-neutral-500 sm:mt-0 sm:w-auto sm:text-sm">
                    Close
                  </button>
                </div>
              </div>
            </div>
          </div>
        )}
<<<<<<< HEAD
        <div className="bg-white border border-gray-200 rounded-sm mb-8">
=======
        <div className="bg-white border border-gray-200 rounded-sm">
>>>>>>> 0229c8a2
          <div className="px-4 py-5 sm:p-6">
            <h3 className="text-lg leading-6 font-medium text-gray-900">Select calendars</h3>
            <div className="mt-2 max-w-xl text-sm text-gray-500">
              <p>Select which calendars are checked for availability to prevent double bookings.</p>
            </div>
            <div className="mt-5">
              <button type="button" onClick={toggleShowCalendarModal} className="btn btn-primary">
                Select calendars
              </button>
            </div>
          </div>
        </div>
        {showSelectCalendarModal && (
          <div
            className="fixed z-50 inset-0 overflow-y-auto"
            aria-labelledby="modal-title"
            role="dialog"
            aria-modal="true">
            <div className="flex items-end justify-center min-h-screen pt-4 px-4 pb-20 text-center sm:block sm:p-0">
              {/* <!--
                          Background overlay, show/hide based on modal state.

                          Entering: "ease-out duration-300"
                            From: "opacity-0"
                            To: "opacity-100"
                          Leaving: "ease-in duration-200"
                            From: "opacity-100"
                            To: "opacity-0"
                        --> */}
              <div
                className="fixed inset-0 bg-gray-500 z-0 bg-opacity-75 transition-opacity"
                aria-hidden="true"></div>
              <span className="hidden sm:inline-block sm:align-middle sm:h-screen" aria-hidden="true">
                &#8203;
              </span>
              {/* <!--
                          Modal panel, show/hide based on modal state.

                          Entering: "ease-out duration-300"
                            From: "opacity-0 translate-y-4 sm:translate-y-0 sm:scale-95"
                            To: "opacity-100 translate-y-0 sm:scale-100"
                          Leaving: "ease-in duration-200"
                            From: "opacity-100 translate-y-0 sm:scale-100"
                            To: "opacity-0 translate-y-4 sm:translate-y-0 sm:scale-95"
                        --> */}
              <div className="inline-block align-bottom bg-white rounded-sm px-4 pt-5 pb-4 text-left overflow-hidden shadow-xl transform transition-all sm:my-8 sm:align-middle sm:max-w-lg sm:w-full sm:p-6">
                <div className="sm:flex sm:items-start">
                  <div className="mx-auto flex-shrink-0 flex items-center justify-center h-12 w-12 rounded-full bg-neutral-100 sm:mx-0 sm:h-10 sm:w-10">
                    <CalendarIcon className="h-6 w-6 text-neutral-900" />
                  </div>
                  <div className="mt-3 text-center sm:mt-0 sm:ml-4 sm:text-left">
                    <h3 className="text-lg leading-6 font-medium text-gray-900" id="modal-title">
                      Select calendars
                    </h3>
                    <div>
                      <p className="text-sm text-gray-400">
                        If no entry is selected, all calendars will be checked
                      </p>
                    </div>
                  </div>
                </div>
                <div className="my-4">
                  <ul className="divide-y divide-gray-200">
                    {selectableCalendars.map((calendar) => (
                      <li key={calendar.name} className="flex py-4">
                        <div className="w-1/12 mr-4 pt-2">
                          <img
                            className="h-8 w-8 mr-2"
                            src={getCalendarIntegrationImage(calendar.integration)}
                            alt={calendar.integration}
                          />
                        </div>
                        <div className="w-10/12 pt-3">
                          <h2 className="text-gray-800 font-medium">{calendar.name}</h2>
                        </div>
                        <div className="w-2/12 text-right pt-3">
                          <Switch
                            checked={calendar.selected}
                            onChange={calendarSelectionHandler(calendar)}
                            className={classNames(
                              calendar.selected ? "bg-neutral-900" : "bg-gray-200",
                              "relative inline-flex flex-shrink-0 h-6 w-11 border-2 border-transparent rounded-full cursor-pointer transition-colors ease-in-out duration-200 focus:outline-none focus:ring-2 focus:ring-offset-2 focus:ring-neutral-500"
                            )}>
                            <span className="sr-only">Select calendar</span>
                            <span
                              aria-hidden="true"
                              className={classNames(
                                calendar.selected ? "translate-x-5" : "translate-x-0",
                                "pointer-events-none inline-block h-5 w-5 rounded-full bg-white shadow transform ring-0 transition ease-in-out duration-200"
                              )}
                            />
                          </Switch>
                        </div>
                      </li>
                    ))}
                  </ul>
                </div>
                <div className="mt-5 sm:mt-4 sm:flex sm:flex-row-reverse">
                  <button
                    onClick={toggleShowCalendarModal}
                    type="button"
                    className="mt-3 w-full inline-flex justify-center rounded-sm border border-gray-300 shadow-sm px-4 py-2 bg-white text-base font-medium text-gray-700 hover:bg-gray-50 focus:outline-none focus:ring-2 focus:ring-offset-2 focus:ring-neutral-500 sm:mt-0 sm:w-auto sm:text-sm">
                    Close
                  </button>
                </div>
              </div>
            </div>
          </div>
        )}

        <div className="border border-gray-200 rounded-sm">
          <div className="px-4 py-5 sm:p-6">
            <h3 className="text-lg leading-6 font-medium text-gray-900">Launch your own App</h3>
            <div className="mt-2 max-w-xl text-sm text-gray-500">
              <p>If you want to add your own App here, get in touch with us.</p>
            </div>
            <div className="mt-5">
              <a href="apps@calendso.com" className="btn btn-white">
                Contact us
              </a>
            </div>
          </div>
        </div>
      </Shell>
    </div>
  );
}

const validJson = (jsonString: string) => {
  try {
    const o = JSON.parse(jsonString);
    if (o && typeof o === "object") {
      return o;
    }
  } catch (e) {
    console.error(e);
  }
  return false;
};

export async function getServerSideProps(context) {
  const session = await getSession(context);
  if (!session) {
    return { redirect: { permanent: false, destination: "/auth/login" } };
  }
  const user = await prisma.user.findFirst({
    where: {
      email: session.user.email,
    },
    select: {
      id: true,
    },
  });

  const credentials = await prisma.credential.findMany({
    where: {
      userId: user.id,
    },
    select: {
      id: true,
      type: true,
      key: true,
    },
  });

  const integrations = [
    {
      installed: !!(process.env.GOOGLE_API_CREDENTIALS && validJson(process.env.GOOGLE_API_CREDENTIALS)),
      credential: credentials.find((integration) => integration.type === "google_calendar") || null,
      type: "google_calendar",
      title: "Google Calendar",
      imageSrc: "integrations/google-calendar.svg",
      description: "For personal and business calendars",
    },
    {
      installed: !!(process.env.MS_GRAPH_CLIENT_ID && process.env.MS_GRAPH_CLIENT_SECRET),
      type: "office365_calendar",
      credential: credentials.find((integration) => integration.type === "office365_calendar") || null,
      title: "Office 365 / Outlook.com Calendar",
      imageSrc: "integrations/outlook.svg",
      description: "For personal and business calendars",
    },
    {
      installed: !!(process.env.ZOOM_CLIENT_ID && process.env.ZOOM_CLIENT_SECRET),
      type: "zoom_video",
      credential: credentials.find((integration) => integration.type === "zoom_video") || null,
      title: "Zoom",
      imageSrc: "integrations/zoom.svg",
      description: "Video Conferencing",
    },
  ];

  return {
    props: { integrations },
  };
}<|MERGE_RESOLUTION|>--- conflicted
+++ resolved
@@ -274,11 +274,7 @@
             </div>
           </div>
         )}
-<<<<<<< HEAD
         <div className="bg-white border border-gray-200 rounded-sm mb-8">
-=======
-        <div className="bg-white border border-gray-200 rounded-sm">
->>>>>>> 0229c8a2
           <div className="px-4 py-5 sm:p-6">
             <h3 className="text-lg leading-6 font-medium text-gray-900">Select calendars</h3>
             <div className="mt-2 max-w-xl text-sm text-gray-500">
