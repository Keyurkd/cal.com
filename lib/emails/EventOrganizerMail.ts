import dayjs, { Dayjs } from "dayjs";
import localizedFormat from "dayjs/plugin/localizedFormat";
import timezone from "dayjs/plugin/timezone";
import toArray from "dayjs/plugin/toArray";
import utc from "dayjs/plugin/utc";
import { createEvent, DateArray } from "ics";

import { Person } from "@lib/calendarClient";

import { Person } from "@lib/calendarClient";

import EventMail from "./EventMail";
import { stripHtml } from "./helpers";

dayjs.extend(utc);
dayjs.extend(timezone);
dayjs.extend(toArray);
dayjs.extend(localizedFormat);

export default class EventOrganizerMail extends EventMail {
  /**
   * Returns the instance's event as an iCal event in string representation.
   * @protected
   */
  protected getiCalEventAsString(): string | undefined {
    const icsEvent = createEvent({
      start: dayjs(this.calEvent.startTime)
        .utc()
        .toArray()
        .slice(0, 6)
        .map((v, i) => (i === 1 ? v + 1 : v)) as DateArray,
      startInputType: "utc",
      productId: "calendso/ics",
      title: this.calEvent.language("organizer_ics_event_title", {
        eventType: this.calEvent.type,
        attendeeName: this.calEvent.attendees[0].name,
      }),
      description:
        this.calEvent.description +
        stripHtml(this.getAdditionalBody()) +
        stripHtml(this.getAdditionalFooter()),
      duration: { minutes: dayjs(this.calEvent.endTime).diff(dayjs(this.calEvent.startTime), "minute") },
      organizer: { name: this.calEvent.organizer.name, email: this.calEvent.organizer.email },
      attendees: this.calEvent.attendees.map((attendee: Person) => ({
        name: attendee.name,
        email: attendee.email,
      })),
      status: "CONFIRMED",
    });
    if (icsEvent.error) {
      throw icsEvent.error;
    }
    return icsEvent.value;
  }

  protected getBodyHeader(): string {
    return this.calEvent.language("new_event_scheduled");
  }

  protected getAdditionalFooter(): string {
    return `<p style="color: #4b5563; margin-top: 20px;">${this.calEvent.language(
      "need_to_make_a_change"
    )} <a href=${process.env.BASE_URL + "/bookings"} style="color: #161e2e;">${this.calEvent.language(
      "manage_my_bookings"
    )}</a></p>`;
  }

  protected getImage(): string {
    return `<svg
      xmlns="http://www.w3.org/2000/svg"
      style="height: 60px; width: 60px; color: #31c48d"
      fill="none"
      viewBox="0 0 24 24"
      stroke="currentColor"
    >
      <path
        stroke-linecap="round"
        stroke-linejoin="round"
        stroke-width="2"
        d="M9 12l2 2 4-4m6 2a9 9 0 11-18 0 9 9 0 0118 0z"
      />
    </svg>`;
  }

  /**
   * Returns the email text as HTML representation.
   *
   * @protected
   */
  protected getHtmlRepresentation(): string {
    return (
      `
<body style="background: #f4f5f7; font-family: Helvetica, sans-serif">
  <div
    style="
      margin: 0 auto;
      max-width: 450px;
      background: white;
      border-radius: 0.75rem;
      border: 1px solid #e5e7eb;
      padding: 2rem 2rem 2rem 2rem;
      text-align: center;
      margin-top: 40px;
    "
  >
    ${this.getImage()}
    <h1 style="font-weight: 500; color: #161e2e;">${this.getBodyHeader()}</h1>
    <hr />
    <table style="border-spacing: 20px; color: #161e2e; margin-bottom: 10px;">
      <colgroup>
        <col span="1" style="width: 40%;">
        <col span="1" style="width: 60%;">
     </colgroup>
      <tr>
        <td>${this.calEvent.language("what")}</td>
        <td>${this.calEvent.type}</td>
      </tr>
      <tr>
        <td>${this.calEvent.language("when")}</td>
        <td>${this.getOrganizerStart().format("dddd, LL")}<br>${this.getOrganizerStart().format("h:mma")} (${
        this.calEvent.organizer.timeZone
      })</td>
      </tr>
      <tr>
        <td>${this.calEvent.language("who")}</td>
        <td>${this.calEvent.attendees[0].name}<br /><small><a href="mailto:${
        this.calEvent.attendees[0].email
      }">${this.calEvent.attendees[0].email}</a></small></td>
      </tr>
      ${this.getLocation()}
      <tr>
<<<<<<< HEAD
        <td>${this.calEvent.language("where")}</td>
        <td>${this.getLocation()}</td>
      </tr>
      <tr>
=======
>>>>>>> dfb1b560
        <td>${this.calEvent.language("notes")}</td>
        <td>${this.calEvent.description}</td>
      </tr>
    </table>
    ` +
      this.getAdditionalBody() +
      "<br />" +
      `
    <hr />
    ` +
      this.getAdditionalFooter() +
      `
  </div>
  <div style="text-align: center; margin-top: 20px; color: #ccc; font-size: 12px;">
    <img style="opacity: 0.25; width: 120px;" src="https://app.cal.com/cal-logo-word.svg" alt="Cal.com Logo"></div>
</body>
    `
    );
  }

  /**
   * Adds the video call information to the mail body.
   *
   * @protected
   */
  protected getLocation(): string {
    if (this.calEvent.additionInformation?.hangoutLink) {
<<<<<<< HEAD
      return `<a href="${this.calEvent.additionInformation?.hangoutLink}">${this.calEvent.additionInformation?.hangoutLink}</a><br />`;
=======
      return `<tr>
      <td>${this.calEvent.language("where")}</td>
      <td><a href="${this.calEvent.additionInformation?.hangoutLink}">${
        this.calEvent.additionInformation?.hangoutLink
      }</a><br /></td>
      </tr>
      `;
>>>>>>> dfb1b560
    }

    if (
      this.calEvent.additionInformation?.entryPoints &&
      this.calEvent.additionInformation?.entryPoints.length > 0
    ) {
      const locations = this.calEvent.additionInformation?.entryPoints
        .map((entryPoint) => {
          return `
          ${this.calEvent.language("join_by_entrypoint", { entryPoint: entryPoint.entryPointType })}: <br />
          <a href="${entryPoint.uri}">${entryPoint.label}</a> <br />
        `;
        })
        .join("<br />");

      return `<tr>
      <td>${this.calEvent.language("where")}</td>
      <td>${locations}</td>
      </tr>
      `;
    }

    if (!this.calEvent.location) {
      return ``;
    }

    if (this.calEvent.location === "integrations:zoom" || this.calEvent.location === "integrations:daily") {
      return ``;
    }

    return `<tr><td>${this.calEvent.language("where")}</td><td>${
      this.calEvent.location
    }<br /><br /></td></tr>`;
  }

  protected getAdditionalBody(): string {
    return ``;
  }
  /**
   * Returns the payload object for the nodemailer.
   *
   * @protected
   */
  protected getNodeMailerPayload(): Record<string, unknown> {
    const toAddresses = [this.calEvent.organizer.email];
    if (this.calEvent.team) {
      this.calEvent.team.members.forEach((member) => {
        const memberAttendee = this.calEvent.attendees.find((attendee) => attendee.name === member);
        if (memberAttendee) {
          toAddresses.push(memberAttendee.email);
        }
      });
    }

    return {
      icalEvent: {
        filename: "event.ics",
        content: this.getiCalEventAsString(),
      },
      from: `Cal.com <${this.getMailerOptions().from}>`,
      to: toAddresses.join(","),
      subject: this.getSubject(),
      html: this.getHtmlRepresentation(),
      text: this.getPlainTextRepresentation(),
    };
  }

  protected getSubject(): string {
    return this.calEvent.language("new_event_subject", {
      attendeeName: this.calEvent.attendees[0].name,
      date: this.getOrganizerStart().format("LT dddd, LL"),
      eventType: this.calEvent.type,
    });
  }

  protected printNodeMailerError(error: Error): void {
    console.error("SEND_NEW_EVENT_NOTIFICATION_ERROR", this.calEvent.organizer.email, error);
  }

  /**
   * Returns the organizerStart value used at multiple points.
   *
   * @private
   */
  protected getOrganizerStart(): Dayjs {
    return dayjs(this.calEvent.startTime).tz(this.calEvent.organizer.timeZone);
  }
}<|MERGE_RESOLUTION|>--- conflicted
+++ resolved
@@ -4,8 +4,6 @@
 import toArray from "dayjs/plugin/toArray";
 import utc from "dayjs/plugin/utc";
 import { createEvent, DateArray } from "ics";
-
-import { Person } from "@lib/calendarClient";
 
 import { Person } from "@lib/calendarClient";
 
@@ -129,13 +127,6 @@
       </tr>
       ${this.getLocation()}
       <tr>
-<<<<<<< HEAD
-        <td>${this.calEvent.language("where")}</td>
-        <td>${this.getLocation()}</td>
-      </tr>
-      <tr>
-=======
->>>>>>> dfb1b560
         <td>${this.calEvent.language("notes")}</td>
         <td>${this.calEvent.description}</td>
       </tr>
@@ -163,9 +154,6 @@
    */
   protected getLocation(): string {
     if (this.calEvent.additionInformation?.hangoutLink) {
-<<<<<<< HEAD
-      return `<a href="${this.calEvent.additionInformation?.hangoutLink}">${this.calEvent.additionInformation?.hangoutLink}</a><br />`;
-=======
       return `<tr>
       <td>${this.calEvent.language("where")}</td>
       <td><a href="${this.calEvent.additionInformation?.hangoutLink}">${
@@ -173,7 +161,6 @@
       }</a><br /></td>
       </tr>
       `;
->>>>>>> dfb1b560
     }
 
     if (
