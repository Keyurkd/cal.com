--- conflicted
+++ resolved
@@ -35,14 +35,9 @@
 import { localStorage } from "@calcom/lib/webstorage";
 import prisma from "@calcom/prisma";
 import { Prisma } from "@calcom/prisma/client";
-<<<<<<< HEAD
-import { customInputSchema, EventTypeMetaDataSchema, eventTypeBookingFields } from "@calcom/prisma/zod-utils";
-import { Button, EmailInput, Label, Icon, HeadSeo } from "@calcom/ui";
-=======
-import { customInputSchema, EventTypeMetaDataSchema } from "@calcom/prisma/zod-utils";
-import { Button, EmailInput, HeadSeo } from "@calcom/ui";
+import { customInputSchema, eventTypeBookingFields, EventTypeMetaDataSchema } from "@calcom/prisma/zod-utils";
+import { Button, EmailInput, HeadSeo, Label } from "@calcom/ui";
 import { FiX, FiChevronLeft, FiCheck, FiCalendar } from "@calcom/ui/components/icon";
->>>>>>> 7710b1b7
 
 import { timeZone } from "@lib/clock";
 import { inferSSRProps } from "@lib/types/inferSSRProps";
@@ -336,14 +331,8 @@
   const title = t(
     `booking_${needsConfirmation ? "submitted" : "confirmed"}${props.recurringBookings ? "_recurring" : ""}`
   );
-  const customInputs = bookingInfo?.customInputs;
 
   const locationToDisplay = getSuccessPageLocationMessage(location, t);
-
-  const hasSMSAttendeeAction =
-    eventType.workflows.find((workflowEventType) =>
-      workflowEventType.workflow.steps.find((step) => step.action === WorkflowActions.SMS_ATTENDEE)
-    ) !== undefined;
 
   return (
     <div className={isEmbed ? "" : "h-screen"} data-testid="success-page">
@@ -907,6 +896,7 @@
       price: true,
       currency: true,
       bookingFields: true,
+      disableGuests: true,
       owner: {
         select: userSelect,
       },
@@ -953,7 +943,12 @@
   return {
     isDynamic: false,
     ...eventType,
-    bookingFields: ensureBookingInputsHaveSystemFields(eventTypeBookingFields.parse(eventType.bookingFields)),
+    bookingFields: ensureBookingInputsHaveSystemFields({
+      bookingFields: eventTypeBookingFields.parse(eventType.bookingFields || []),
+      disableGuests: eventType.disableGuests,
+      additionalNotesRequired: !!metadata?.additionalNotesRequired,
+      customInputs: customInputSchema.array().parse(eventType.customInputs || []),
+    }),
     metadata,
   };
 };
@@ -1039,7 +1034,11 @@
       },
     },
   });
-
+  if (!bookingInfoRaw) {
+    return {
+      notFound: true,
+    };
+  }
   const eventTypeRaw = !bookingInfoRaw.eventTypeId
     ? getDefaultEvent(eventTypeSlug || "")
     : await getEventTypesFromDB(bookingInfoRaw.eventTypeId);
@@ -1052,11 +1051,6 @@
     ...bookingInfoRaw,
     responses: getBookingResponsesSchema(eventTypeRaw).parse(bookingInfoRaw.responses),
   };
-  if (!bookingInfo) {
-    return {
-      notFound: true,
-    };
-  }
 
   // @NOTE: had to do this because Server side cant return [Object objects]
   // probably fixable with json.stringify -> json.parse
