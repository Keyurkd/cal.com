import type { GetServerSidePropsContext } from "next";
import { z } from "zod";

import type { LocationObject } from "@calcom/app-store/locations";
import { privacyFilteredLocations } from "@calcom/app-store/locations";
import { getBookingFieldsWithSystemFields } from "@calcom/features/bookings/lib/getBookingFields";
import { parseRecurringEvent } from "@calcom/lib";
import prisma from "@calcom/prisma";
import { customInputSchema, eventTypeBookingFields, EventTypeMetaDataSchema } from "@calcom/prisma/zod-utils";

import { asStringOrNull, asStringOrThrow } from "@lib/asStringOrNull";
import type { GetBookingType } from "@lib/getBooking";
import getBooking from "@lib/getBooking";
import type { inferSSRProps } from "@lib/types/inferSSRProps";

import BookingPage from "@components/booking/pages/BookingPage";

import { ssrInit } from "@server/lib/ssr";

export type TeamBookingPageProps = inferSSRProps<typeof getServerSideProps>;

export default function TeamBookingPage(props: TeamBookingPageProps) {
  return <BookingPage {...props} />;
}

TeamBookingPage.isThemeSupported = true;

const querySchema = z.object({
  rescheduleUid: z.string().optional(),
  bookingUid: z.string().optional(),
});

export async function getServerSideProps(context: GetServerSidePropsContext) {
  const ssr = await ssrInit(context);
  const eventTypeId = parseInt(asStringOrThrow(context.query.type));
  const recurringEventCountQuery = asStringOrNull(context.query.count);
  if (typeof eventTypeId !== "number" || eventTypeId % 1 !== 0) {
    return {
      notFound: true,
    } as const;
  }

  const eventTypeRaw = await prisma.eventType.findUnique({
    where: {
      id: eventTypeId,
    },
    select: {
      id: true,
      title: true,
      slug: true,
      description: true,
      length: true,
      locations: true,
      customInputs: true,
      periodType: true,
      periodDays: true,
      periodStartDate: true,
      periodEndDate: true,
      periodCountCalendarDays: true,
      recurringEvent: true,
      requiresConfirmation: true,
      disableGuests: true,
      price: true,
      currency: true,
      metadata: true,
      seatsPerTimeSlot: true,
      schedulingType: true,
      bookingFields: true,
      workflows: {
        include: {
          workflow: {
            include: {
              steps: true,
            },
          },
        },
      },
      team: {
        select: {
          slug: true,
          name: true,
          logo: true,
          theme: true,
          brandColor: true,
          darkBrandColor: true,
        },
      },
      users: {
        select: {
          id: true,
          username: true,
          avatar: true,
          name: true,
        },
      },
    },
  });

  if (!eventTypeRaw) return { notFound: true };

  const eventType = {
    ...eventTypeRaw,
    //TODO: Use zodSchema to verify it instead of using Type Assertion
    locations: privacyFilteredLocations((eventTypeRaw.locations || []) as LocationObject[]),
    recurringEvent: parseRecurringEvent(eventTypeRaw.recurringEvent),
    bookingFields: eventTypeBookingFields.parse(eventTypeRaw.bookingFields || []),
  };
  const eventTypeObject = [eventType].map((e) => {
    return {
      ...e,
      metadata: EventTypeMetaDataSchema.parse(e.metadata || {}),
      bookingFields: getBookingFieldsWithSystemFields(eventType),
      periodStartDate: e.periodStartDate?.toString() ?? null,
      periodEndDate: e.periodEndDate?.toString() ?? null,
      customInputs: customInputSchema.array().parse(e.customInputs || []),
      users: eventType.users.map((u) => ({
        id: u.id,
        name: u.name,
        username: u.username,
        avatar: u.avatar,
        image: u.avatar,
        slug: u.username,
      })),
    };
  })[0];

  let booking: GetBookingType | null = null;
<<<<<<< HEAD
  if (context.query.rescheduleUid) {
    booking = await getBooking(prisma, context.query.rescheduleUid as string, eventTypeObject.bookingFields);
=======
  const { rescheduleUid, bookingUid } = querySchema.parse(context.query);
  if (rescheduleUid || bookingUid) {
    booking = await getBooking(prisma, rescheduleUid || bookingUid || "", eventTypeObject.bookingFields);
>>>>>>> 22b189cb
  }

  // Checking if number of recurring event ocurrances is valid against event type configuration
  const recurringEventCount =
    (eventType.recurringEvent?.count &&
      recurringEventCountQuery &&
      (parseInt(recurringEventCountQuery) <= eventType.recurringEvent.count
        ? parseInt(recurringEventCountQuery)
        : eventType.recurringEvent.count)) ||
    null;

  return {
    props: {
      trpcState: ssr.dehydrate(),
      profile: {
        ...eventTypeObject.team,
        // FIXME: This slug is used as username on success page which is wrong. This is correctly set as username for user booking.
        slug: "team/" + eventTypeObject.slug,
        image: eventTypeObject.team?.logo || null,
        eventName: null,
      },
      eventType: eventTypeObject,
      recurringEventCount,
      booking,
      isDynamicGroupBooking: false,
      hasHashedBookingLink: false,
      hashedLink: null,
      isEmbed: typeof context.query.embed === "string",
    },
  };
}<|MERGE_RESOLUTION|>--- conflicted
+++ resolved
@@ -125,14 +125,9 @@
   })[0];
 
   let booking: GetBookingType | null = null;
-<<<<<<< HEAD
-  if (context.query.rescheduleUid) {
-    booking = await getBooking(prisma, context.query.rescheduleUid as string, eventTypeObject.bookingFields);
-=======
   const { rescheduleUid, bookingUid } = querySchema.parse(context.query);
   if (rescheduleUid || bookingUid) {
     booking = await getBooking(prisma, rescheduleUid || bookingUid || "", eventTypeObject.bookingFields);
->>>>>>> 22b189cb
   }
 
   // Checking if number of recurring event ocurrances is valid against event type configuration
