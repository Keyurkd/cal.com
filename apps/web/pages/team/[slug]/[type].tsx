--- conflicted
+++ resolved
@@ -104,14 +104,16 @@
               availability: true,
             },
           },
-<<<<<<< HEAD
           workflows: {
             select: {
               workflow: {
                 select: {
                   id: true,
                   steps: true,
-=======
+                },
+              },
+            },
+          },
           team: {
             select: {
               members: {
@@ -124,7 +126,6 @@
                       weekStart: true,
                     },
                   },
->>>>>>> 77600f81
                 },
               },
             },
