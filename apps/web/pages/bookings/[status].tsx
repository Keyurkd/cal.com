import { useAutoAnimate } from "@formkit/auto-animate/react";
import type { GetStaticProps } from "next";
import { useRouter } from "next/router";
import { Fragment } from "react";
import { z } from "zod";

import { WipeMyCalActionButton } from "@calcom/app-store/wipemycalother/components";
import BookingLayout from "@calcom/features/bookings/layout/BookingLayout";
import type { filterQuerySchema } from "@calcom/features/bookings/lib/useFilterQuery";
import { useFilterQuery } from "@calcom/features/bookings/lib/useFilterQuery";
import { useLocale } from "@calcom/lib/hooks/useLocale";
import type { RouterOutputs } from "@calcom/trpc/react";
import { trpc } from "@calcom/trpc/react";
import { Alert, Button, EmptyScreen } from "@calcom/ui";
import { Calendar } from "@calcom/ui/components/icon";

import { useInViewObserver } from "@lib/hooks/useInViewObserver";

import PageWrapper from "@components/PageWrapper";
import BookingListItem from "@components/booking/BookingListItem";
import SkeletonLoader from "@components/booking/SkeletonLoader";

import { ssgInit } from "@server/lib/ssg";

type BookingListingStatus = z.infer<typeof filterQuerySchema>["status"];
type BookingOutput = RouterOutputs["viewer"]["bookings"]["get"]["bookings"][0];

type RecurringInfo = {
  recurringEventId: string | null;
  count: number;
  firstDate: Date | null;
  bookings: { [key: string]: Date[] };
};

const validStatuses = ["upcoming", "recurring", "past", "cancelled", "unconfirmed"] as const;

const descriptionByStatus: Record<BookingListingStatus, string> = {
  upcoming: "upcoming_bookings",
  recurring: "recurring_bookings",
  past: "past_bookings",
  cancelled: "cancelled_bookings",
  unconfirmed: "unconfirmed_bookings",
};

const querySchema = z.object({
  status: z.enum(validStatuses),
});

export default function Bookings() {
  const { data: filterQuery } = useFilterQuery();
  const router = useRouter();
  const { status } = router.isReady ? querySchema.parse(router.query) : { status: "upcoming" as const };
  const { t } = useLocale();

  const query = trpc.viewer.bookings.get.useInfiniteQuery(
    {
      limit: 10,
      filters: {
        ...filterQuery,
        status: filterQuery.status ?? status,
      },
    },
    {
      // first render has status `undefined`
      enabled: router.isReady,
      getNextPageParam: (lastPage) => lastPage.nextCursor,
    }
  );

  // Animate page (tab) tranistions to look smoothing

  const buttonInView = useInViewObserver(() => {
    if (!query.isFetching && query.hasNextPage && query.status === "success") {
      query.fetchNextPage();
    }
  });

  const isEmpty = !query.data?.pages[0]?.bookings.length;

  const shownBookings: Record<string, BookingOutput[]> = {};
  const filterBookings = (booking: BookingOutput) => {
    if (status === "recurring" || status == "unconfirmed" || status === "cancelled") {
      if (!booking.recurringEventId) {
        return true;
      }
      if (
        shownBookings[booking.recurringEventId] !== undefined &&
        shownBookings[booking.recurringEventId].length > 0
      ) {
        shownBookings[booking.recurringEventId].push(booking);
        return false;
      }
      shownBookings[booking.recurringEventId] = [booking];
    } else if (status === "upcoming") {
      return new Date(booking.startTime).toDateString() !== new Date().toDateString();
    }
    return true;
  };

  let recurringInfoToday: RecurringInfo | undefined;

  const bookingsToday =
    query.data?.pages.map((page) =>
      page.bookings.filter((booking: BookingOutput) => {
        recurringInfoToday = page.recurringInfo.find(
          (info) => info.recurringEventId === booking.recurringEventId
        );
        return new Date(booking.startTime).toDateString() === new Date().toDateString();
      })
    )[0] || [];

  const [animationParentRef] = useAutoAnimate<HTMLDivElement>();

  return (
    <BookingLayout heading={t("bookings")} subtitle={t("bookings_description")}>
      <div className="flex w-full flex-col" ref={animationParentRef}>
        {query.status === "error" && (
          <Alert severity="error" title={t("something_went_wrong")} message={query.error.message} />
        )}
        {(query.status === "loading" || query.isPaused) && <SkeletonLoader />}
        {query.status === "success" && !isEmpty && (
          <>
            {!!bookingsToday.length && status === "upcoming" && (
              <div className="mb-6 pt-2 xl:pt-0">
                <WipeMyCalActionButton bookingStatus={status} bookingsEmpty={isEmpty} />
                <p className="text-subtle mb-2 text-xs font-medium uppercase leading-4">{t("today")}</p>
                <div className="border-subtle overflow-hidden rounded-md border">
                  <table className="w-full max-w-full table-fixed">
                    <tbody className="bg-default divide-subtle divide-y" data-testid="today-bookings">
                      <Fragment>
                        {bookingsToday.map((booking: BookingOutput) => (
                          <BookingListItem
                            key={booking.id}
                            listingStatus={status}
                            recurringInfo={recurringInfoToday}
                            {...booking}
                          />
                        ))}
                      </Fragment>
                    </tbody>
                  </table>
                </div>
              </div>
            )}
            <div className="pt-2 xl:pt-0">
              <div className="border-subtle overflow-hidden rounded-md border">
                <table className="w-full max-w-full table-fixed">
                  <tbody className="bg-default divide-subtle divide-y" data-testid="bookings">
                    {query.data.pages.map((page, index) => (
                      <Fragment key={index}>
                        {page.bookings.filter(filterBookings).map((booking: BookingOutput) => {
                          const recurringInfo = page.recurringInfo.find(
                            (info) => info.recurringEventId === booking.recurringEventId
                          );
                          return (
                            <BookingListItem
                              key={booking.id}
                              listingStatus={status}
                              recurringInfo={recurringInfo}
                              {...booking}
                            />
                          );
                        })}
                      </Fragment>
                    ))}
                  </tbody>
                </table>
              </div>
              <div className="text-default p-4 text-center" ref={buttonInView.ref}>
                <Button
                  color="minimal"
                  loading={query.isFetchingNextPage}
                  disabled={!query.hasNextPage}
                  onClick={() => query.fetchNextPage()}>
                  {query.hasNextPage ? t("load_more_results") : t("no_more_results")}
                </Button>
              </div>
            </div>
          </>
        )}
        {query.status === "success" && isEmpty && (
          <div className="flex items-center justify-center pt-2 xl:pt-0">
            <EmptyScreen
              Icon={Calendar}
              headline={t("no_status_bookings_yet", { status: t(status).toLowerCase() })}
              description={t("no_status_bookings_yet_description", {
                status: t(status).toLowerCase(),
                description: t(descriptionByStatus[status]),
              })}
            />
          </div>
        )}
      </div>
    </BookingLayout>
  );
}

<<<<<<< HEAD
export const getServerSideProps: GetStaticProps = async (ctx) => {
=======
Bookings.PageWrapper = PageWrapper;

export const getStaticProps: GetStaticProps = async (ctx) => {
>>>>>>> 3d93b412
  const params = querySchema.safeParse(ctx.params);
  const ssg = await ssgInit(ctx);

  if (!params.success) return { notFound: true };

  return {
    props: {
      status: params.data.status,
      trpcState: ssg.dehydrate(),
    },
  };
};

// export const getStaticPaths: GetStaticPaths = () => {
//   return {
//     paths: validStatuses.map((status) => ({
//       params: { status },
//       locale: "en",
//     })),
//     fallback: "blocking",
//   };
// };<|MERGE_RESOLUTION|>--- conflicted
+++ resolved
@@ -195,13 +195,9 @@
   );
 }
 
-<<<<<<< HEAD
-export const getServerSideProps: GetStaticProps = async (ctx) => {
-=======
 Bookings.PageWrapper = PageWrapper;
 
 export const getStaticProps: GetStaticProps = async (ctx) => {
->>>>>>> 3d93b412
   const params = querySchema.safeParse(ctx.params);
   const ssg = await ssgInit(ctx);
 
