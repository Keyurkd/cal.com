import React from "react";

import { Button, ButtonBaseProps } from "@calcom/ui/Button";
import { Icon } from "@calcom/ui/Icon";

import { sandboxPage } from ".";

const page = sandboxPage(function ButtonPage() {
  const list: ButtonBaseProps[] = [
    // primary
    { color: "primary" },
    { color: "primary", disabled: true },
    { color: "primary", disabled: true, loading: true },

    // secondary
    { color: "secondary" },
    { color: "secondary", disabled: true },
    { color: "secondary", disabled: true, loading: true },

    // minimal
    { color: "minimal" },
    { color: "minimal", disabled: true },
    { color: "minimal", disabled: true, loading: true },

    // sizes
    { color: "primary", size: "sm" },
    { color: "primary", size: "base" },
    { color: "primary", size: "lg" },

    // // href
    // { href: "/staging" },
    // { href: "/staging", disabled: true },
<<<<<<< HEAD
=======

    { StartIcon: Icon.FiPlus },
    { EndIcon: Icon.FiPlus },
>>>>>>> ca7a78dc
  ];
  return (
    <>
      <div className="bg-gray-200 p-4">
        <h1>Button component</h1>
        <div className="flex flex-col">
          {list.map((props, index) => (
            <div key={index} className="m-2 bg-white p-2">
              <h3>
                <code>
                  {JSON.stringify(
                    props,
                    (key, value) => {
                      if (key.includes("Icon")) {
                        return "..";
                      }
                      return value;
                    },
                    2
                  )}
                </code>
              </h3>
              <Button {...props}>Button text</Button>
            </div>
          ))}
        </div>
      </div>
    </>
  );
});

export default page.default;
export const getStaticProps = page.getStaticProps;<|MERGE_RESOLUTION|>--- conflicted
+++ resolved
@@ -30,12 +30,9 @@
     // // href
     // { href: "/staging" },
     // { href: "/staging", disabled: true },
-<<<<<<< HEAD
-=======
 
     { StartIcon: Icon.FiPlus },
     { EndIcon: Icon.FiPlus },
->>>>>>> ca7a78dc
   ];
   return (
     <>
