/**
 * !: Stops the `jose` dependency from bundling the browser version and breaking tests
 * @jest-environment node
 */
import type {
  EventType as PrismaEventType,
  User as PrismaUser,
  Booking as PrismaBooking,
  App as PrismaApp,
  SchedulingType,
} from "@prisma/client";
import { diff } from "jest-diff";
import { v4 as uuidv4 } from "uuid";

import logger from "@calcom/lib/logger";
import prisma from "@calcom/prisma";
import type { BookingStatus } from "@calcom/prisma/client";
import type { Slot } from "@calcom/trpc/server/routers/viewer/slots/types";
import { getSchedule } from "@calcom/trpc/server/routers/viewer/slots/util";

import { prismaMock, CalendarManagerMock } from "../../../../tests/config/singleton";

// TODO: Mock properly
prismaMock.eventType.findUnique.mockResolvedValue(null);
prismaMock.user.findMany.mockResolvedValue([]);
prismaMock.selectedSlots.findMany.mockResolvedValue([]);

jest.mock("@calcom/lib/constants", () => ({
  IS_PRODUCTION: true,
}));

declare global {
  // eslint-disable-next-line @typescript-eslint/no-namespace
  namespace jest {
    interface Matchers<R> {
      toHaveTimeSlots(expectedSlots: string[], date: { dateString: string }): R;
    }
  }
}

expect.extend({
  toHaveTimeSlots(
    schedule: { slots: Record<string, Slot[]> },
    expectedSlots: string[],
    { dateString }: { dateString: string }
  ) {
    if (!schedule.slots[`${dateString}`]) {
      return {
        pass: false,
        message: () => `has no timeslots for ${dateString}`,
      };
    }
    if (
      !schedule.slots[`${dateString}`]
        .map((slot) => slot.time)
        .every((actualSlotTime, index) => {
          return `${dateString}T${expectedSlots[index]}` === actualSlotTime;
        })
    ) {
      return {
        pass: false,
        message: () =>
          `has incorrect timeslots for ${dateString}.\n\r ${diff(
            expectedSlots.map((expectedSlot) => `${dateString}T${expectedSlot}`),
            schedule.slots[`${dateString}`].map((slot) => slot.time)
          )}`,
      };
    }
    return {
      pass: true,
      message: () => "has correct timeslots ",
    };
  },
});

const Timezones = {
  "+5:30": "Asia/Kolkata",
  "+6:00": "Asia/Dhaka",
};

const TestData = {
  selectedCalendars: {
    google: {
      integration: "google_calendar",
      externalId: "john@example.com",
    },
  },
  credentials: {
    google: getGoogleCalendarCredential(),
  },
  schedules: {
    IstWorkHours: {
      id: 1,
      name: "9:30AM to 6PM in India - 4:00AM to 12:30PM in GMT",
      availability: [
        {
          userId: null,
          eventTypeId: null,
          days: [0, 1, 2, 3, 4, 5, 6],
          startTime: "1970-01-01T09:30:00.000Z",
          endTime: "1970-01-01T18:00:00.000Z",
          date: null,
        },
      ],
      timeZone: Timezones["+5:30"],
    },
    IstWorkHoursWithDateOverride: (dateString: string) => ({
      id: 1,
      name: "9:30AM to 6PM in India - 4:00AM to 12:30PM in GMT but with a Date Override for 2PM to 6PM IST(in GST time it is 8:30AM to 12:30PM)",
      availability: [
        {
          userId: null,
          eventTypeId: null,
          days: [0, 1, 2, 3, 4, 5, 6],
          startTime: "1970-01-01T09:30:00.000Z",
          endTime: "1970-01-01T18:00:00.000Z",
          date: null,
        },
        {
          userId: null,
          eventTypeId: null,
          days: [0, 1, 2, 3, 4, 5, 6],
          startTime: `1970-01-01T14:00:00.000Z`,
          endTime: `1970-01-01T18:00:00.000Z`,
          date: dateString,
        },
      ],
      timeZone: Timezones["+5:30"],
    }),
  },
  users: {
    example: {
      username: "example",
      defaultScheduleId: 1,
      email: "example@example.com",
      timeZone: Timezones["+5:30"],
    },
  },
  apps: {
    googleCalendar: {
      slug: "google-calendar",
      dirName: "whatever",
      // eslint-disable-next-line @typescript-eslint/ban-ts-comment
      //@ts-ignore
      keys: {
        expiry_date: Infinity,
        client_id: "client_id",
        client_secret: "client_secret",
        redirect_uris: ["http://localhost:3000/auth/callback"],
      },
    },
  },
};

<<<<<<< HEAD
=======
const ctx = {
  prisma: prismaMock,
};

>>>>>>> 3d93b412
type App = {
  slug: string;
  dirName: string;
};

type InputCredential = typeof TestData.credentials.google;

type InputSelectedCalendar = typeof TestData.selectedCalendars.google;

type InputUser = typeof TestData.users.example & { id: number } & {
  credentials?: InputCredential[];
  selectedCalendars?: InputSelectedCalendar[];
  schedules: {
    id: number;
    name: string;
    availability: {
      userId: number | null;
      eventTypeId: number | null;
      days: number[];
      startTime: string;
      endTime: string;
      date: string | null;
    }[];
    timeZone: string;
  }[];
};

type InputEventType = {
  id: number;
  title?: string;
  length?: number;
  slotInterval?: number;
  minimumBookingNotice?: number;
  users?: { id: number }[];
  hosts?: { id: number }[];
  schedulingType?: SchedulingType;
  beforeEventBuffer?: number;
  afterEventBuffer?: number;
};

type InputBooking = {
  userId?: number;
  eventTypeId: number;
  startTime: string;
  endTime: string;
  title?: string;
  status: BookingStatus;
  attendees?: { email: string }[];
};

type InputHost = {
  id: number;
  userId: number;
  eventTypeId: number;
  isFixed: boolean;
};

const cleanup = async () => {
  await prisma.eventType.deleteMany();
  await prisma.user.deleteMany();
  await prisma.schedule.deleteMany();
  await prisma.selectedCalendar.deleteMany();
  await prisma.credential.deleteMany();
  await prisma.booking.deleteMany();
  await prisma.app.deleteMany();
};

beforeEach(async () => {
  await cleanup();
});

afterEach(async () => {
  await cleanup();
});

describe("getSchedule", () => {
  describe("Calendar event", () => {
    test("correctly identifies unavailable slots from calendar", async () => {
      const { dateString: plus1DateString } = getDate({ dateIncrement: 1 });
      const { dateString: plus2DateString } = getDate({ dateIncrement: 2 });

      const scenarioData = {
        hosts: [],
        eventTypes: [
          {
            id: 1,
            slotInterval: 45,
            length: 45,
            users: [
              {
                id: 101,
              },
            ],
          },
        ],
        users: [
          {
            ...TestData.users.example,
            id: 101,
            schedules: [TestData.schedules.IstWorkHours],
            credentials: [getGoogleCalendarCredential()],
            selectedCalendars: [TestData.selectedCalendars.google],
          },
        ],
        apps: [TestData.apps.googleCalendar],
      };
      // An event with one accepted booking
      createBookingScenario(scenarioData);

      addBusyTimesInGoogleCalendar([
        {
          start: `${plus2DateString}T04:45:00.000Z`,
          end: `${plus2DateString}T23:00:00.000Z`,
        },
      ]);
      const scheduleForDayWithAGoogleCalendarBooking = await getSchedule({
        eventTypeId: 1,
        eventTypeSlug: "",
        startTime: `${plus1DateString}T18:30:00.000Z`,
        endTime: `${plus2DateString}T18:29:59.999Z`,
        timeZone: Timezones["+5:30"],
      });

      // As per Google Calendar Availability, only 4PM(4-4:45PM) GMT slot would be available
      expect(scheduleForDayWithAGoogleCalendarBooking).toHaveTimeSlots([`04:00:00.000Z`], {
        dateString: plus2DateString,
      });
    });
  });

  describe("User Event", () => {
    test("correctly identifies unavailable slots from Cal Bookings in different status", async () => {
      const { dateString: plus1DateString } = getDate({ dateIncrement: 1 });
      const { dateString: plus2DateString } = getDate({ dateIncrement: 2 });
      const { dateString: plus3DateString } = getDate({ dateIncrement: 3 });

      // An event with one accepted booking
      createBookingScenario({
        // An event with length 30 minutes, slotInterval 45 minutes, and minimumBookingNotice 1440 minutes (24 hours)
        eventTypes: [
          {
            id: 1,
            // If `slotInterval` is set, it supersedes `length`
            slotInterval: 45,
            length: 45,
            users: [
              {
                id: 101,
              },
            ],
          },
        ],
        users: [
          {
            ...TestData.users.example,
            id: 101,
            schedules: [TestData.schedules.IstWorkHours],
          },
        ],
        bookings: [
          // That event has one accepted booking from 4:00 to 4:15 in GMT on Day + 3 which is 9:30 to 9:45 in IST
          {
            eventTypeId: 1,
            userId: 101,
            status: "ACCEPTED",
            // Booking Time is stored in GMT in DB. So, provide entry in GMT only.
            startTime: `${plus3DateString}T04:00:00.000Z`,
            endTime: `${plus3DateString}T04:15:00.000Z`,
          },
          {
            eventTypeId: 1,
            userId: 101,
            status: "REJECTED",
            // Booking Time is stored in GMT in DB. So, provide entry in GMT only.
            startTime: `${plus2DateString}T04:00:00.000Z`,
            endTime: `${plus2DateString}T04:15:00.000Z`,
          },
          {
            eventTypeId: 1,
            userId: 101,
            status: "CANCELLED",
            // Booking Time is stored in GMT in DB. So, provide entry in GMT only.
            startTime: `${plus2DateString}T05:00:00.000Z`,
            endTime: `${plus2DateString}T05:15:00.000Z`,
          },
          {
            eventTypeId: 1,
            userId: 101,
            status: "PENDING",
            // Booking Time is stored in GMT in DB. So, provide entry in GMT only.
            startTime: `${plus2DateString}T06:00:00.000Z`,
            endTime: `${plus2DateString}T06:15:00.000Z`,
          },
        ],
        hosts: [],
      });

      // Day Plus 2 is completely free - It only has non accepted bookings
      const scheduleOnCompletelyFreeDay = await getSchedule({
        eventTypeId: 1,
        // EventTypeSlug doesn't matter for non-dynamic events
        eventTypeSlug: "",
        startTime: `${plus1DateString}T18:30:00.000Z`,
        endTime: `${plus2DateString}T18:29:59.999Z`,
        timeZone: Timezones["+5:30"],
      });

      // getSchedule returns timeslots in GMT
      expect(scheduleOnCompletelyFreeDay).toHaveTimeSlots(
        [
          "04:00:00.000Z",
          "04:45:00.000Z",
          "05:30:00.000Z",
          "06:15:00.000Z",
          "07:00:00.000Z",
          "07:45:00.000Z",
          "08:30:00.000Z",
          "09:15:00.000Z",
          "10:00:00.000Z",
          "10:45:00.000Z",
          "11:30:00.000Z",
        ],
        {
          dateString: plus2DateString,
        }
      );

      // Day plus 3
      const scheduleForDayWithOneBooking = await getSchedule({
        eventTypeId: 1,
        eventTypeSlug: "",
        startTime: `${plus2DateString}T18:30:00.000Z`,
        endTime: `${plus3DateString}T18:29:59.999Z`,
        timeZone: Timezones["+5:30"],
      });

      expect(scheduleForDayWithOneBooking).toHaveTimeSlots(
        [
          // "04:00:00.000Z", - This slot is unavailable because of the booking from 4:00 to 4:15
          "04:45:00.000Z",
          "05:30:00.000Z",
          "06:15:00.000Z",
          "07:00:00.000Z",
          "07:45:00.000Z",
          "08:30:00.000Z",
          "09:15:00.000Z",
          "10:00:00.000Z",
          "10:45:00.000Z",
          "11:30:00.000Z",
        ],
        {
          dateString: plus3DateString,
        }
      );
    });

    test("slots are available as per `length`, `slotInterval` of the event", async () => {
      createBookingScenario({
        eventTypes: [
          {
            id: 1,
            length: 30,
            users: [
              {
                id: 101,
              },
            ],
          },
          {
            id: 2,
            length: 30,
            slotInterval: 120,
            users: [
              {
                id: 101,
              },
            ],
          },
        ],
        users: [
          {
            ...TestData.users.example,
            id: 101,
            schedules: [TestData.schedules.IstWorkHours],
          },
        ],
        hosts: [],
      });
      const { dateString: plus1DateString } = getDate({ dateIncrement: 1 });
      const { dateString: plus2DateString } = getDate({ dateIncrement: 2 });
      const scheduleForEventWith30Length = await getSchedule({
        eventTypeId: 1,
        eventTypeSlug: "",
        startTime: `${plus1DateString}T18:30:00.000Z`,
        endTime: `${plus2DateString}T18:29:59.999Z`,
        timeZone: Timezones["+5:30"],
      });
      expect(scheduleForEventWith30Length).toHaveTimeSlots(
        [
          `04:00:00.000Z`,
          `04:30:00.000Z`,
          `05:00:00.000Z`,
          `05:30:00.000Z`,
          `06:00:00.000Z`,
          `06:30:00.000Z`,
          `07:00:00.000Z`,
          `07:30:00.000Z`,
          `08:00:00.000Z`,
          `08:30:00.000Z`,
          `09:00:00.000Z`,
          `09:30:00.000Z`,
          `10:00:00.000Z`,
          `10:30:00.000Z`,
          `11:00:00.000Z`,
          `11:30:00.000Z`,
          `12:00:00.000Z`,
        ],
        {
          dateString: plus2DateString,
        }
      );

      const scheduleForEventWith30minsLengthAndSlotInterval2hrs = await getSchedule({
        eventTypeId: 2,
        eventTypeSlug: "",
        startTime: `${plus1DateString}T18:30:00.000Z`,
        endTime: `${plus2DateString}T18:29:59.999Z`,
        timeZone: Timezones["+5:30"],
      });
      // `slotInterval` takes precedence over `length`
      expect(scheduleForEventWith30minsLengthAndSlotInterval2hrs).toHaveTimeSlots(
        [`04:00:00.000Z`, `06:00:00.000Z`, `08:00:00.000Z`, `10:00:00.000Z`, `12:00:00.000Z`],
        {
          dateString: plus2DateString,
        }
      );
    });

    // FIXME: Fix minimumBookingNotice is respected test
    test.skip("minimumBookingNotice is respected", async () => {
      jest.useFakeTimers().setSystemTime(
        (() => {
          const today = new Date();
          // Beginning of the day in current timezone of the system
          return new Date(today.getFullYear(), today.getMonth(), today.getDate());
        })()
      );

      createBookingScenario({
        eventTypes: [
          {
            id: 1,
            length: 120,
            minimumBookingNotice: 13 * 60, // Would take the minimum bookable time to be 18:30UTC+13 = 7:30AM UTC
            users: [
              {
                id: 101,
              },
            ],
          },
          {
            id: 2,
            length: 120,
            minimumBookingNotice: 10 * 60, // Would take the minimum bookable time to be 18:30UTC+10 = 4:30AM UTC
            users: [
              {
                id: 101,
              },
            ],
          },
        ],
        users: [
          {
            ...TestData.users.example,
            id: 101,
            schedules: [TestData.schedules.IstWorkHours],
          },
        ],
        hosts: [],
      });
      const { dateString: todayDateString } = getDate();
      const { dateString: minus1DateString } = getDate({ dateIncrement: -1 });
      const scheduleForEventWithBookingNotice13Hrs = await getSchedule({
        eventTypeId: 1,
        eventTypeSlug: "",
        startTime: `${minus1DateString}T18:30:00.000Z`,
        endTime: `${todayDateString}T18:29:59.999Z`,
        timeZone: Timezones["+5:30"],
      });
      expect(scheduleForEventWithBookingNotice13Hrs).toHaveTimeSlots(
        [
          /*`04:00:00.000Z`, `06:00:00.000Z`, - Minimum time slot is 07:30 UTC*/ `08:00:00.000Z`,
          `10:00:00.000Z`,
          `12:00:00.000Z`,
        ],
        {
          dateString: todayDateString,
        }
      );

      const scheduleForEventWithBookingNotice10Hrs = await getSchedule({
        eventTypeId: 2,
        eventTypeSlug: "",
        startTime: `${minus1DateString}T18:30:00.000Z`,
        endTime: `${todayDateString}T18:29:59.999Z`,
        timeZone: Timezones["+5:30"],
      });
      expect(scheduleForEventWithBookingNotice10Hrs).toHaveTimeSlots(
        [
          /*`04:00:00.000Z`, - Minimum bookable time slot is 04:30 UTC but next available is 06:00*/
          `06:00:00.000Z`,
          `08:00:00.000Z`,
          `10:00:00.000Z`,
          `12:00:00.000Z`,
        ],
        {
          dateString: todayDateString,
        }
      );
      jest.useRealTimers();
    });

    test("afterBuffer and beforeBuffer tests - Non Cal Busy Time", async () => {
      const { dateString: plus2DateString } = getDate({ dateIncrement: 2 });
      const { dateString: plus3DateString } = getDate({ dateIncrement: 3 });

      const scenarioData = {
        eventTypes: [
          {
            id: 1,
            length: 120,
            beforeEventBuffer: 120,
            afterEventBuffer: 120,
            users: [
              {
                id: 101,
              },
            ],
          },
        ],
        users: [
          {
            ...TestData.users.example,
            id: 101,
            schedules: [TestData.schedules.IstWorkHours],
            credentials: [getGoogleCalendarCredential()],
            selectedCalendars: [TestData.selectedCalendars.google],
          },
        ],
        hosts: [],
        apps: [TestData.apps.googleCalendar],
      };

      createBookingScenario(scenarioData);

      addBusyTimesInGoogleCalendar([
        {
          start: `${plus3DateString}T04:00:00.000Z`,
          end: `${plus3DateString}T05:59:59.000Z`,
        },
      ]);

      const scheduleForEventOnADayWithNonCalBooking = await getSchedule({
        eventTypeId: 1,
        eventTypeSlug: "",
        startTime: `${plus2DateString}T18:30:00.000Z`,
        endTime: `${plus3DateString}T18:29:59.999Z`,
        timeZone: Timezones["+5:30"],
      });

      expect(scheduleForEventOnADayWithNonCalBooking).toHaveTimeSlots(
        [
          // `04:00:00.000Z`, // - 4 AM is booked
          // `06:00:00.000Z`, // - 6 AM is not available because 08:00AM slot has a `beforeEventBuffer`
          `08:00:00.000Z`, // - 8 AM is available because of availability of 06:00 - 07:59
          `10:00:00.000Z`,
          `12:00:00.000Z`,
        ],
        {
          dateString: plus3DateString,
        }
      );
    });

    test("afterBuffer and beforeBuffer tests - Cal Busy Time", async () => {
      const { dateString: plus1DateString } = getDate({ dateIncrement: 1 });
      const { dateString: plus2DateString } = getDate({ dateIncrement: 2 });
      const { dateString: plus3DateString } = getDate({ dateIncrement: 3 });

      const scenarioData = {
        eventTypes: [
          {
            id: 1,
            length: 120,
            beforeEventBuffer: 120,
            afterEventBuffer: 120,
            users: [
              {
                id: 101,
              },
            ],
          },
        ],
        users: [
          {
            ...TestData.users.example,
            id: 101,
            schedules: [TestData.schedules.IstWorkHours],
            credentials: [getGoogleCalendarCredential()],
            selectedCalendars: [TestData.selectedCalendars.google],
          },
        ],
        bookings: [
          {
            userId: 101,
            eventTypeId: 1,
            startTime: `${plus2DateString}T04:00:00.000Z`,
            endTime: `${plus2DateString}T05:59:59.000Z`,
            status: "ACCEPTED" as BookingStatus,
          },
        ],
        apps: [TestData.apps.googleCalendar],
        hosts: [],
      };

      createBookingScenario(scenarioData);

      addBusyTimesInGoogleCalendar([
        {
          start: `${plus3DateString}T04:00:00.000Z`,
          end: `${plus3DateString}T05:59:59.000Z`,
        },
      ]);

      const scheduleForEventOnADayWithCalBooking = await getSchedule({
        eventTypeId: 1,
        eventTypeSlug: "",
        startTime: `${plus1DateString}T18:30:00.000Z`,
        endTime: `${plus2DateString}T18:29:59.999Z`,
        timeZone: Timezones["+5:30"],
      });

      expect(scheduleForEventOnADayWithCalBooking).toHaveTimeSlots(
        [
          // `04:00:00.000Z`, // - 4 AM is booked
          // `06:00:00.000Z`, // - 6 AM is not available because of afterBuffer(120 mins) of the existing booking(4-5:59AM slot)
          // `08:00:00.000Z`, // - 8 AM is not available because of beforeBuffer(120mins) of possible booking at 08:00
          `10:00:00.000Z`,
          `12:00:00.000Z`,
        ],
        {
          dateString: plus2DateString,
        }
      );
    });

    test("Check for Date overrides", async () => {
      const { dateString: plus1DateString } = getDate({ dateIncrement: 1 });
      const { dateString: plus2DateString } = getDate({ dateIncrement: 2 });

      const scenarioData = {
        eventTypes: [
          {
            id: 1,
            length: 60,
            users: [
              {
                id: 101,
              },
            ],
          },
        ],
        users: [
          {
            ...TestData.users.example,
            id: 101,
            schedules: [TestData.schedules.IstWorkHoursWithDateOverride(plus2DateString)],
          },
        ],
        hosts: [],
      };

      createBookingScenario(scenarioData);

      const scheduleForEventOnADayWithDateOverride = await getSchedule({
        eventTypeId: 1,
        eventTypeSlug: "",
        startTime: `${plus1DateString}T18:30:00.000Z`,
        endTime: `${plus2DateString}T18:29:59.999Z`,
        timeZone: Timezones["+5:30"],
      });

      expect(scheduleForEventOnADayWithDateOverride).toHaveTimeSlots(
        ["08:30:00.000Z", "09:30:00.000Z", "10:30:00.000Z", "11:30:00.000Z"],
        {
          dateString: plus2DateString,
        }
      );
    });

    test("that a user is considered busy when there's a booking they host", async () => {
      const { dateString: plus1DateString } = getDate({ dateIncrement: 1 });
      const { dateString: plus2DateString } = getDate({ dateIncrement: 2 });

      createBookingScenario({
        eventTypes: [
          // A Collective Event Type hosted by this user
          {
            id: 1,
            slotInterval: 45,
            schedulingType: "COLLECTIVE",
            hosts: [
              {
                id: 101,
              },
              {
                id: 102,
              },
            ],
          },
          // A default Event Type which this user owns
          {
            id: 2,
            slotInterval: 45,
            users: [{ id: 101 }],
          },
        ],
        users: [
          {
            ...TestData.users.example,
            id: 101,
            schedules: [TestData.schedules.IstWorkHours],
          },
          {
            ...TestData.users.example,
            id: 102,
            schedules: [TestData.schedules.IstWorkHours],
          },
        ],
        bookings: [
          // Create a booking on our Collective Event Type
          {
            userId: 101,
            attendees: [
              {
                email: "IntegrationTestUser102@example.com",
              },
            ],
            eventTypeId: 1,
            status: "ACCEPTED",
            startTime: `${plus2DateString}T04:00:00.000Z`,
            endTime: `${plus2DateString}T04:15:00.000Z`,
          },
        ],
        hosts: [
          // This user is a host of our Collective event
          {
            id: 1,
            eventTypeId: 1,
            userId: 101,
            isFixed: true,
          },
        ],
      });

      // Requesting this user's availability for their
      // individual Event Type
      const thisUserAvailability = await getSchedule({
        eventTypeId: 2,
        eventTypeSlug: "",
        startTime: `${plus1DateString}T18:30:00.000Z`,
        endTime: `${plus2DateString}T18:29:59.999Z`,
        timeZone: Timezones["+5:30"],
      });

      expect(thisUserAvailability).toHaveTimeSlots(
        [
          // `04:00:00.000Z`, // <- This slot should be occupied by the Collective Event
          `04:45:00.000Z`,
          `05:30:00.000Z`,
          `06:15:00.000Z`,
          `07:00:00.000Z`,
          `07:45:00.000Z`,
          `08:30:00.000Z`,
          `09:15:00.000Z`,
          `10:00:00.000Z`,
          `10:45:00.000Z`,
          `11:30:00.000Z`,
          `12:15:00.000Z`,
        ],
        {
          dateString: plus2DateString,
        }
      );
    });
  });

  describe("Team Event", () => {
    test("correctly identifies unavailable slots from calendar for all users in collective scheduling, considers bookings of users in other events as well", async () => {
      const { dateString: todayDateString } = getDate();

      const { dateString: plus1DateString } = getDate({ dateIncrement: 1 });
      const { dateString: plus2DateString } = getDate({ dateIncrement: 2 });

      createBookingScenario({
        eventTypes: [
          // An event having two users with one accepted booking
          {
            id: 1,
            slotInterval: 45,
            length: 45,
            users: [
              {
                id: 101,
              },
              {
                id: 102,
              },
            ],
          },
          {
            id: 2,
            slotInterval: 45,
            length: 45,
            users: [
              {
                id: 102,
              },
            ],
          },
        ],
        users: [
          {
            ...TestData.users.example,
            id: 101,
            schedules: [TestData.schedules.IstWorkHours],
          },
          {
            ...TestData.users.example,
            id: 102,
            schedules: [TestData.schedules.IstWorkHours],
          },
        ],
        bookings: [
          {
            userId: 101,
            eventTypeId: 1,
            status: "ACCEPTED",
            startTime: `${plus2DateString}T04:00:00.000Z`,
            endTime: `${plus2DateString}T04:15:00.000Z`,
          },
          {
            userId: 102,
            eventTypeId: 2,
            status: "ACCEPTED",
            startTime: `${plus2DateString}T05:30:00.000Z`,
            endTime: `${plus2DateString}T05:45:00.000Z`,
          },
        ],
        hosts: [],
      });

      const scheduleForTeamEventOnADayWithNoBooking = await getSchedule({
        eventTypeId: 1,
        eventTypeSlug: "",
        startTime: `${todayDateString}T18:30:00.000Z`,
        endTime: `${plus1DateString}T18:29:59.999Z`,
        timeZone: Timezones["+5:30"],
      });

      expect(scheduleForTeamEventOnADayWithNoBooking).toHaveTimeSlots(
        [
          `04:00:00.000Z`,
          `04:45:00.000Z`,
          `05:30:00.000Z`,
          `06:15:00.000Z`,
          `07:00:00.000Z`,
          `07:45:00.000Z`,
          `08:30:00.000Z`,
          `09:15:00.000Z`,
          `10:00:00.000Z`,
          `10:45:00.000Z`,
          `11:30:00.000Z`,
        ],
        {
          dateString: plus1DateString,
        }
      );

      const scheduleForTeamEventOnADayWithOneBookingForEachUser = await getSchedule({
        eventTypeId: 1,
        eventTypeSlug: "",
        startTime: `${plus1DateString}T18:30:00.000Z`,
        endTime: `${plus2DateString}T18:29:59.999Z`,
        timeZone: Timezones["+5:30"],
      });
      // A user with blocked time in another event, still affects Team Event availability
      // It's a collective availability, so both user 101 and 102 are considered for timeslots
      expect(scheduleForTeamEventOnADayWithOneBookingForEachUser).toHaveTimeSlots(
        [
          //`04:00:00.000Z`, - Blocked with User 101
          `04:45:00.000Z`,
          //`05:30:00.000Z`, - Blocked with User 102 in event 2
          `06:15:00.000Z`,
          `07:00:00.000Z`,
          `07:45:00.000Z`,
          `08:30:00.000Z`,
          `09:15:00.000Z`,
          `10:00:00.000Z`,
          `10:45:00.000Z`,
          `11:30:00.000Z`,
        ],
        { dateString: plus2DateString }
      );
    });

    test("correctly identifies unavailable slots from calendar for all users in Round Robin scheduling, considers bookings of users in other events as well", async () => {
      const { dateString: plus1DateString } = getDate({ dateIncrement: 1 });
      const { dateString: plus2DateString } = getDate({ dateIncrement: 2 });
      const { dateString: plus3DateString } = getDate({ dateIncrement: 3 });

      createBookingScenario({
        eventTypes: [
          // An event having two users with one accepted booking
          {
            id: 1,
            slotInterval: 45,
            length: 45,
            users: [
              {
                id: 101,
              },
              {
                id: 102,
              },
            ],
            schedulingType: "ROUND_ROBIN",
          },
          {
            id: 2,
            slotInterval: 45,
            length: 45,
            users: [
              {
                id: 102,
              },
            ],
          },
        ],
        users: [
          {
            ...TestData.users.example,
            id: 101,
            schedules: [TestData.schedules.IstWorkHours],
          },
          {
            ...TestData.users.example,
            id: 102,
            schedules: [TestData.schedules.IstWorkHours],
          },
        ],
        bookings: [
          {
            userId: 101,
            eventTypeId: 1,
            status: "ACCEPTED",
            startTime: `${plus2DateString}T04:00:00.000Z`,
            endTime: `${plus2DateString}T04:15:00.000Z`,
          },
          {
            userId: 102,
            eventTypeId: 2,
            status: "ACCEPTED",
            startTime: `${plus2DateString}T05:30:00.000Z`,
            endTime: `${plus2DateString}T05:45:00.000Z`,
          },
          {
            userId: 101,
            eventTypeId: 1,
            status: "ACCEPTED",
            startTime: `${plus3DateString}T04:00:00.000Z`,
            endTime: `${plus3DateString}T04:15:00.000Z`,
          },
          {
            userId: 102,
            eventTypeId: 2,
            status: "ACCEPTED",
            startTime: `${plus3DateString}T04:00:00.000Z`,
            endTime: `${plus3DateString}T04:15:00.000Z`,
          },
        ],
        hosts: [],
      });
      const scheduleForTeamEventOnADayWithOneBookingForEachUserButOnDifferentTimeslots = await getSchedule({
        eventTypeId: 1,
        eventTypeSlug: "",
        startTime: `${plus1DateString}T18:30:00.000Z`,
        endTime: `${plus2DateString}T18:29:59.999Z`,
        timeZone: Timezones["+5:30"],
      });
      // A user with blocked time in another event, still affects Team Event availability
      expect(scheduleForTeamEventOnADayWithOneBookingForEachUserButOnDifferentTimeslots).toHaveTimeSlots(
        [
          `04:00:00.000Z`, // - Blocked with User 101 but free with User 102. Being RoundRobin it is still bookable
          `04:45:00.000Z`,
          `05:30:00.000Z`, // - Blocked with User 102 but free with User 101. Being RoundRobin it is still bookable
          `06:15:00.000Z`,
          `07:00:00.000Z`,
          `07:45:00.000Z`,
          `08:30:00.000Z`,
          `09:15:00.000Z`,
          `10:00:00.000Z`,
          `10:45:00.000Z`,
          `11:30:00.000Z`,
        ],
        { dateString: plus2DateString }
      );

      const scheduleForTeamEventOnADayWithOneBookingForEachUserOnSameTimeSlot = await getSchedule({
        eventTypeId: 1,
        eventTypeSlug: "",
        startTime: `${plus2DateString}T18:30:00.000Z`,
        endTime: `${plus3DateString}T18:29:59.999Z`,
        timeZone: Timezones["+5:30"],
      });
      // A user with blocked time in another event, still affects Team Event availability
      expect(scheduleForTeamEventOnADayWithOneBookingForEachUserOnSameTimeSlot).toHaveTimeSlots(
        [
          //`04:00:00.000Z`, // - Blocked with User 101 as well as User 102, so not available in Round Robin
          `04:45:00.000Z`,
          `05:30:00.000Z`,
          `06:15:00.000Z`,
          `07:00:00.000Z`,
          `07:45:00.000Z`,
          `08:30:00.000Z`,
          `09:15:00.000Z`,
          `10:00:00.000Z`,
          `10:45:00.000Z`,
          `11:30:00.000Z`,
        ],
        { dateString: plus3DateString }
      );
    });
  });
});

function getGoogleCalendarCredential() {
  return {
    type: "google_calendar",
    key: {
      scope:
        "https://www.googleapis.com/auth/calendar.events https://www.googleapis.com/auth/calendar.readonly",
      token_type: "Bearer",
      expiry_date: 1656999025367,
      access_token: "ACCESS_TOKEN",
      refresh_token: "REFRESH_TOKEN",
    },
  };
}

function addEventTypes(eventTypes: InputEventType[], usersStore: InputUser[]) {
  const baseEventType = {
    title: "Base EventType Title",
    slug: "base-event-type-slug",
    timeZone: null,
    beforeEventBuffer: 0,
    afterEventBuffer: 0,
    schedulingType: null,

    //TODO: What is the purpose of periodStartDate and periodEndDate? Test these?
    periodStartDate: new Date("2022-01-21T09:03:48.000Z"),
    periodEndDate: new Date("2022-01-21T09:03:48.000Z"),
    periodCountCalendarDays: false,
    periodDays: 30,
    seatsPerTimeSlot: null,
    metadata: {},
    minimumBookingNotice: 0,
  };
  const foundEvents: Record<number, boolean> = {};
  const eventTypesWithUsers = eventTypes.map((eventType) => {
    if (!eventType.slotInterval && !eventType.length) {
      throw new Error("eventTypes[number]: slotInterval or length must be defined");
    }
    if (foundEvents[eventType.id]) {
      throw new Error(`eventTypes[number]: id ${eventType.id} is not unique`);
    }
    foundEvents[eventType.id] = true;
    const users =
      eventType.users?.map((userWithJustId) => {
        return usersStore.find((user) => user.id === userWithJustId.id);
      }) || [];
    return {
      ...baseEventType,
      ...eventType,
      users,
    };
  });

  logger.silly("TestData: Creating EventType", eventTypes);
  // eslint-disable-next-line @typescript-eslint/ban-ts-comment
  // @ts-ignore
  prismaMock.eventType.findUnique.mockImplementation(({ where }) => {
    return new Promise((resolve) => {
      const eventType = eventTypesWithUsers.find((e) => e.id === where.id) as unknown as PrismaEventType & {
        users: PrismaUser[];
      };
      resolve(eventType);
    });
  });
}

async function addBookings(bookings: InputBooking[], eventTypes: InputEventType[]) {
  logger.silly("TestData: Creating Bookings", bookings);

  // eslint-disable-next-line @typescript-eslint/ban-ts-comment
  // @ts-ignore
  prismaMock.booking.findMany.mockImplementation((findManyArg) => {
    const where = findManyArg?.where || {};
    return new Promise((resolve) => {
      resolve(
        bookings
          // We can improve this filter to support the entire where clause but that isn't necessary yet. So, handle what we know we pass to `findMany` and is needed
          .filter((booking) => {
            /**
             * A user is considered busy within a given time period if there
             * is a booking they own OR host. This function mocks some of the logic
             * for each condition. For details see the following ticket:
             * https://github.com/calcom/cal.com/issues/6374
             */

            // ~~ FIRST CONDITION ensures that this booking is owned by this user
            //    and that the status is what we want
            // eslint-disable-next-line @typescript-eslint/ban-ts-comment
            // @ts-ignore
            const statusIn = where.OR[0].status?.in || [];
            const firstConditionMatches =
              // eslint-disable-next-line @typescript-eslint/ban-ts-comment
              // @ts-ignore
              statusIn.includes(booking.status) && booking.userId === where.OR[0].userId;

            // We return this booking if either condition is met
            return firstConditionMatches;
          })
          .map((booking) => ({
            uid: uuidv4(),
            title: "Test Booking Title",
            ...booking,
            eventType: eventTypes.find((eventType) => eventType.id === booking.eventTypeId),
          })) as unknown as PrismaBooking[]
      );
    });
  });
}

function addUsers(users: InputUser[]) {
  // eslint-disable-next-line @typescript-eslint/ban-ts-comment
  // @ts-ignore
  prismaMock.user.findUniqueOrThrow.mockImplementation((findUniqueArgs) => {
    return new Promise((resolve) => {
      resolve({
        email: `IntegrationTestUser${findUniqueArgs?.where.id}@example.com`,
      } as unknown as PrismaUser);
    });
  });

  prismaMock.user.findMany.mockResolvedValue(
    users.map((user) => {
      return {
        ...user,
        username: `IntegrationTestUser${user.id}`,
        email: `IntegrationTestUser${user.id}@example.com`,
      };
    }) as unknown as PrismaUser[]
  );
}
type ScenarioData = {
  // TODO: Support multiple bookings and add tests with that.
  bookings?: InputBooking[];
  users: InputUser[];
  hosts: InputHost[];
  credentials?: InputCredential[];
  apps?: App[];
  selectedCalendars?: InputSelectedCalendar[];
  eventTypes: InputEventType[];
  calendarBusyTimes?: {
    start: string;
    end: string;
  }[];
};

function createBookingScenario(data: ScenarioData) {
  logger.silly("TestData: Creating Scenario", data);

  addUsers(data.users);

  const eventType = addEventTypes(data.eventTypes, data.users);
  if (data.apps) {
    prismaMock.app.findMany.mockResolvedValue(data.apps as PrismaApp[]);
    // FIXME: How do we know which app to return?
    // eslint-disable-next-line @typescript-eslint/ban-ts-comment
    // @ts-ignore
    prismaMock.app.findUnique.mockImplementation(({ where: { slug: whereSlug } }) => {
      return new Promise((resolve) => {
        if (!data.apps) {
          resolve(null);
          return;
        }
        resolve((data.apps.find(({ slug }) => slug == whereSlug) as PrismaApp) || null);
      });
    });
  }
  data.bookings = data.bookings || [];
  addBookings(data.bookings, data.eventTypes);

  return {
    eventType,
  };
}

/**
 * This fn indents to dynamically compute day, month, year for the purpose of testing.
 * We are not using DayJS because that's actually being tested by this code.
 * - `dateIncrement` adds the increment to current day
 * - `monthIncrement` adds the increment to current month
 * - `yearIncrement` adds the increment to current year
 */
const getDate = (param: { dateIncrement?: number; monthIncrement?: number; yearIncrement?: number } = {}) => {
  let { dateIncrement, monthIncrement, yearIncrement } = param;
  dateIncrement = dateIncrement || 0;
  monthIncrement = monthIncrement || 0;
  yearIncrement = yearIncrement || 0;

  let _date = new Date().getDate() + dateIncrement;
  let year = new Date().getFullYear() + yearIncrement;

  // Make it start with 1 to match with DayJS requiremet
  let _month = new Date().getMonth() + monthIncrement + 1;

  // If last day of the month(As _month is plus 1 already it is going to be the 0th day of next month which is the last day of current month)
  const lastDayOfMonth = new Date(year, _month, 0).getDate();
  const numberOfDaysForNextMonth = +_date - +lastDayOfMonth;
  if (numberOfDaysForNextMonth > 0) {
    _date = numberOfDaysForNextMonth;
    _month = _month + 1;
  }

  if (_month === 13) {
    _month = 1;
    year = year + 1;
  }

  const date = _date < 10 ? "0" + _date : _date;
  const month = _month < 10 ? "0" + _month : _month;

  return {
    date,
    month,
    year,
    dateString: `${year}-${month}-${date}`,
  };
};

/**
 * TODO: Improve this to validate the arguments passed to getBusyCalendarTimes if they are valid or not.
 */
function addBusyTimesInGoogleCalendar(
  busy: {
    start: string;
    end: string;
  }[]
) {
  CalendarManagerMock.getBusyCalendarTimes.mockResolvedValue(busy);
}<|MERGE_RESOLUTION|>--- conflicted
+++ resolved
@@ -152,13 +152,10 @@
   },
 };
 
-<<<<<<< HEAD
-=======
 const ctx = {
   prisma: prismaMock,
 };
 
->>>>>>> 3d93b412
 type App = {
   slug: string;
   dirName: string;
