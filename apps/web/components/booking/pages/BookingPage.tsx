--- conflicted
+++ resolved
@@ -4,14 +4,8 @@
 import dynamic from "next/dynamic";
 import Head from "next/head";
 import { useRouter } from "next/router";
-<<<<<<< HEAD
-import { useEffect, useMemo, useReducer, useState } from "react";
-import { useForm, useFormContext } from "react-hook-form";
-import { FormattedNumber, IntlProvider } from "react-intl";
-=======
 import { useCallback, useEffect, useMemo, useReducer, useState } from "react";
 import { useForm, useFormContext } from "react-hook-form";
->>>>>>> 22b189cb
 import { v4 as uuidv4 } from "uuid";
 import { z } from "zod";
 
@@ -21,10 +15,7 @@
 import { createPaymentLink } from "@calcom/app-store/stripepayment/lib/client";
 import { getEventTypeAppData } from "@calcom/app-store/utils";
 import type { LocationObject } from "@calcom/core/location";
-<<<<<<< HEAD
-=======
 import type { Dayjs } from "@calcom/dayjs";
->>>>>>> 22b189cb
 import dayjs from "@calcom/dayjs";
 import {
   useEmbedNonStylesConfig,
@@ -48,14 +39,9 @@
 import { HttpError } from "@calcom/lib/http-error";
 import { getEveryFreqFor } from "@calcom/lib/recurringStrings";
 import { collectPageParameters, telemetryEventTypes, useTelemetry } from "@calcom/lib/telemetry";
-<<<<<<< HEAD
-import { Button, Form, Tooltip } from "@calcom/ui";
-import { FiAlertTriangle, FiCalendar, FiCreditCard, FiRefreshCw, FiUser } from "@calcom/ui/components/icon";
-=======
 import type { RecurringEvent } from "@calcom/types/Calendar";
 import { Button, Form, Tooltip } from "@calcom/ui";
 import { FiAlertTriangle, FiCalendar, FiRefreshCw, FiUser } from "@calcom/ui/components/icon";
->>>>>>> 22b189cb
 
 import { asStringOrNull } from "@lib/asStringOrNull";
 import { timeZone } from "@lib/clock";
@@ -94,10 +80,7 @@
   const { t } = useLocale();
   const { watch, setValue } = useFormContext();
   const locationResponse = watch("responses.location");
-<<<<<<< HEAD
-=======
   const currentView = rescheduleUid ? "reschedule" : "";
->>>>>>> 22b189cb
 
   return (
     // TODO: It might make sense to extract this logic into BookingFields config, that would allow to quickly configure system fields and their editability in fresh booking and reschedule booking view
@@ -107,14 +90,6 @@
         // Allowing a system field to be edited might require sending emails to attendees, so we need to be careful
         let readOnly =
           (field.editable === "system" || field.editable === "system-but-optional") && !!rescheduleUid;
-<<<<<<< HEAD
-        let noLabel = false;
-        let hidden = !!field.hidden;
-        if (field.name === SystemField.Enum.rescheduleReason) {
-          if (!rescheduleUid) {
-            return null;
-          }
-=======
 
         let noLabel = false;
         let hidden = !!field.hidden;
@@ -125,7 +100,6 @@
         }
 
         if (field.name === SystemField.Enum.rescheduleReason) {
->>>>>>> 22b189cb
           // rescheduleReason is a reschedule specific field and thus should be editable during reschedule
           readOnly = false;
         }
@@ -148,14 +122,10 @@
         }
 
         // We don't show `notes` field during reschedule
-<<<<<<< HEAD
-        if (field.name === SystemField.Enum.notes && !!rescheduleUid) {
-=======
         if (
           (field.name === SystemField.Enum.notes || field.name === SystemField.Enum.guests) &&
           !!rescheduleUid
         ) {
->>>>>>> 22b189cb
           return null;
         }
 
@@ -329,14 +299,10 @@
   useTheme(profile.theme);
   const date = asStringOrNull(router.query.date);
   const querySchema = getBookingResponsesPartialSchema({
-<<<<<<< HEAD
-    bookingFields: getBookingFieldsWithSystemFields(eventType),
-=======
     eventType: {
       bookingFields: getBookingFieldsWithSystemFields(eventType),
     },
     view: rescheduleUid ? "reschedule" : "booking",
->>>>>>> 22b189cb
   });
 
   const parsedQuery = querySchema.parse({
@@ -380,13 +346,8 @@
       }, {});
       defaults.responses = {
         ...responses,
-<<<<<<< HEAD
-        name: defaultUserValues.name || (!loggedInIsOwner && session?.user?.name),
-        email: defaultUserValues.email || (!loggedInIsOwner && session?.user?.email),
-=======
         name: defaultUserValues.name || (!loggedInIsOwner && session?.user?.name) || "",
         email: defaultUserValues.email || (!loggedInIsOwner && session?.user?.email) || "",
->>>>>>> 22b189cb
       };
 
       return defaults;
@@ -402,21 +363,6 @@
 
     const defaults = {
       responses: {} as Partial<z.infer<typeof bookingFormSchema>["responses"]>,
-<<<<<<< HEAD
-    };
-
-    const responses = eventType.bookingFields.reduce((responses, field) => {
-      return {
-        ...responses,
-        [field.name]: booking.responses[field.name],
-      };
-    }, {});
-    defaults.responses = {
-      ...responses,
-      name: defaultUserValues.name ?? (!loggedInIsOwner ? session?.user?.name ?? undefined : undefined),
-      email: defaultUserValues.email || (!loggedInIsOwner ? session?.user?.email : undefined) || "",
-    };
-=======
     };
 
     const responses = eventType.bookingFields.reduce((responses, field) => {
@@ -430,19 +376,14 @@
       name: defaultUserValues.name || (!loggedInIsOwner && session?.user?.name) || "",
       email: defaultUserValues.email || (!loggedInIsOwner && session?.user?.email) || "",
     };
->>>>>>> 22b189cb
     return defaults;
   };
 
   const bookingFormSchema = z
     .object({
       responses: getBookingResponsesSchema({
-<<<<<<< HEAD
-        bookingFields: getBookingFieldsWithSystemFields(eventType),
-=======
         eventType: { bookingFields: getBookingFieldsWithSystemFields(eventType) },
         view: rescheduleUid ? "reschedule" : "booking",
->>>>>>> 22b189cb
       }),
     })
     .passthrough();
@@ -483,11 +424,7 @@
     );
   }
 
-<<<<<<< HEAD
-  const bookEvent = (booking: BookingFormValues) => {
-=======
   const bookEvent = (bookingValues: BookingFormValues) => {
->>>>>>> 22b189cb
     telemetry.event(
       top !== window ? telemetryEventTypes.embedBookingConfirmed : telemetryEventTypes.bookingConfirmed,
       { isTeamBooking: document.URL.includes("team/") }
@@ -544,10 +481,7 @@
         hasHashedBookingLink,
         hashedLink,
         ethSignature: gateState.rainbowToken,
-<<<<<<< HEAD
-=======
         seatReferenceUid: router.query.seatReferenceUid as string,
->>>>>>> 22b189cb
       });
     }
   };
@@ -616,11 +550,7 @@
                     <div className="text-sm font-medium">
                       {isClientTimezoneAvailable &&
                         (rescheduleUid || !eventType.recurringEvent?.freq) &&
-<<<<<<< HEAD
-                        `${parseDate(date, i18n)}`}
-=======
                         `${parseDateFunc(date)}`}
->>>>>>> 22b189cb
                       {isClientTimezoneAvailable &&
                         !rescheduleUid &&
                         eventType.recurringEvent?.freq &&
@@ -650,11 +580,7 @@
                         <FiCalendar className="ml-[2px] -mt-1 inline-block h-4 w-4 ltr:mr-[10px] rtl:ml-[10px]" />
                         {isClientTimezoneAvailable &&
                           typeof booking.startTime === "string" &&
-<<<<<<< HEAD
-                          parseDate(dayjs(booking.startTime), i18n)}
-=======
                           parseDateFunc(dayjs(booking.startTime))}
->>>>>>> 22b189cb
                       </p>
                     </div>
                   )}
