import { zodResolver } from "@hookform/resolvers/zod";
import { SchedulingType } from "@prisma/client";
import { useSession } from "next-auth/react";
import { useRouter } from "next/router";
import { useEffect } from "react";
import { useForm } from "react-hook-form";
import type { z } from "zod";

import classNames from "@calcom/lib/classNames";
import { WEBAPP_URL } from "@calcom/lib/constants";
import { useLocale } from "@calcom/lib/hooks/useLocale";
import showToast from "@calcom/lib/notification";
import { createEventTypeInput } from "@calcom/prisma/zod/custom/eventtype";
import { trpc } from "@calcom/trpc/react";
import { Alert } from "@calcom/ui/Alert";
import { Dialog, DialogClose, DialogContent } from "@calcom/ui/Dialog";
import Dropdown, {
  DropdownMenuContent,
  DropdownMenuItem,
  DropdownMenuLabel,
  DropdownMenuSeparator,
  DropdownMenuTrigger,
} from "@calcom/ui/Dropdown";
import { Icon } from "@calcom/ui/Icon";
import { Form, InputLeading, TextAreaField, TextField } from "@calcom/ui/form/fields";
import { Button } from "@calcom/ui/v2/Button";

import { HttpError } from "@lib/core/http/error";
import { slugify } from "@lib/slugify";

import Avatar from "@components/ui/Avatar";
import * as RadioArea from "@components/ui/form/radio-area";

// this describes the uniform data needed to create a new event type on Profile or Team
export interface EventTypeParent {
  teamId: number | null | undefined; // if undefined, then it's a profile
  name?: string | null;
  slug?: string | null;
  image?: string | null;
}

interface CreateEventTypeBtnProps {
  // set true for use on the team settings page
  canAddEvents: boolean;
  // set true when in use on the team settings page
  isIndividualTeam?: boolean;
  // EventTypeParent can be a profile (as first option) or a team for the rest.
  options: EventTypeParent[];
}

export default function CreateEventTypeButton(props: CreateEventTypeBtnProps) {
  const { t } = useLocale();
  const router = useRouter();

  // URL encoded params
  const teamId: number | undefined =
    typeof router.query.teamId === "string" && router.query.teamId
      ? parseInt(router.query.teamId)
      : undefined;
  const pageSlug = router.query.eventPage || props.options[0].slug;
  const hasTeams = !!props.options.find((option) => option.teamId);
  const type: string = typeof router.query.type == "string" && router.query.type ? router.query.type : "";

  const form = useForm<z.infer<typeof createEventTypeInput>>({
    resolver: zodResolver(createEventTypeInput),
  });
  const { setValue, watch, register } = form;

  useEffect(() => {
    if (!router.isReady) return;

    const title: string =
      typeof router.query.title === "string" && router.query.title ? router.query.title : "";
    const length: number =
      typeof router.query.length === "string" && router.query.length ? parseInt(router.query.length) : 15;
    const description: string =
      typeof router.query.description === "string" && router.query.description
        ? router.query.description
        : "";
    const slug: string = typeof router.query.slug === "string" && router.query.slug ? router.query.slug : "";

    setValue("title", title);
    setValue("length", length);
    setValue("description", description);
    setValue("slug", slug);
    // If query params change, update the form
  }, [router.isReady, router.query, setValue]);

  useEffect(() => {
    const subscription = watch((value, { name, type }) => {
      if (name === "title" && type === "change") {
        if (value.title) setValue("slug", slugify(value.title));
        else setValue("slug", "");
      }
    });
    return () => subscription.unsubscribe();
  }, [watch, setValue]);

  const createMutation = trpc.useMutation("viewer.eventTypes.create", {
    onSuccess: async ({ eventType }) => {
      await router.replace("/event-types/" + eventType.id);
      showToast(t("event_type_created_successfully", { eventTypeTitle: eventType.title }), "success");
    },
    onError: (err) => {
      if (err instanceof HttpError) {
        const message = `${err.statusCode}: ${err.message}`;
        showToast(message, "error");
      }

      if (err.data?.code === "BAD_REQUEST") {
        const message = `${err.data.code}: URL already exists.`;
        showToast(message, "error");
      }

      if (err.data?.code === "UNAUTHORIZED") {
        const message = `${err.data.code}: You are not able to create this event`;
        showToast(message, "error");
      }
    },
  });

  // inject selection data into url for correct router history
  const openModal = (option: EventTypeParent) => {
    const query = {
      ...router.query,
      dialog: "new-eventtype",
      eventPage: option.slug,
      teamId: option.teamId,
    };
    if (!option.teamId) {
      delete query.teamId;
    }
    router.push(
      {
        pathname: router.pathname,
        query,
      },
      undefined,
      { shallow: true }
    );
  };

  return (
    <Dialog
      name="new-eventtype"
      clearQueryParamsOnClose={["eventPage", "teamId", "type", "description", "title", "length", "slug"]}>
<<<<<<< HEAD
      {!hasTeams || props.isIndividualTeam ? (
        <Button
          onClick={() => openModal(props.options[0])}
          data-testid="new-event-type"
          StartIcon={PlusIcon}
          disabled={!props.canAddEvents}>
          {t("new")}
        </Button>
      ) : (
        <Dropdown>
          <DropdownMenuTrigger asChild>
            <Button EndIcon={ChevronDownIcon}>{t("new_event_type_btn")}</Button>
          </DropdownMenuTrigger>
          <DropdownMenuContent align="end">
            <DropdownMenuLabel>{t("new_event_subtitle")}</DropdownMenuLabel>
            <DropdownMenuSeparator className="h-px bg-gray-200" />
            {props.options.map((option) => (
              <DropdownMenuItem
                key={option.slug}
                className="cursor-pointer px-3 py-2 hover:bg-neutral-100 focus:outline-none"
                onSelect={() => openModal(option)}>
                <Avatar
                  alt={option.name || ""}
                  imageSrc={option.image || `${WEBAPP_URL}/${option.slug}/avatar.png`} // if no image, use default avatar
                  size={6}
                  className="inline ltr:mr-2 rtl:ml-2"
                />
                {option.name ? option.name : option.slug}
              </DropdownMenuItem>
            ))}
          </DropdownMenuContent>
        </Dropdown>
      )}
=======
      <CreateEventTypeTrigger
        hasTeams={hasTeams}
        canAddEvents={props.canAddEvents}
        isIndividualTeam={props.isIndividualTeam}
        openModal={openModal}
        options={props.options}
      />
>>>>>>> b9645b4d

      <DialogContent className="overflow-y-auto">
        <div className="mb-4">
          <h3 className="text-lg font-bold leading-6 text-gray-900" id="modal-title">
            {teamId ? t("add_new_team_event_type") : t("add_new_event_type")}
          </h3>
          <div>
            <p className="text-sm text-gray-500">{t("new_event_type_to_book_description")}</p>
          </div>
        </div>
        <Form
          form={form}
          handleSubmit={(values) => {
            createMutation.mutate(values);
          }}>
          <div className="mt-3 space-y-4">
            {teamId && (
              <TextField
                type="hidden"
                labelProps={{ style: { display: "none" } }}
                {...register("teamId", { valueAsNumber: true })}
                value={teamId}
              />
            )}
            <TextField label={t("title")} placeholder={t("quick_chat")} {...register("title")} />

            {process.env.NEXT_PUBLIC_WEBSITE_URL !== undefined &&
            process.env.NEXT_PUBLIC_WEBSITE_URL?.length >= 21 ? (
              <TextField
                label={`${t("url")}: ${process.env.NEXT_PUBLIC_WEBSITE_URL}`}
                required
                addOnLeading={<InputLeading>/{pageSlug}/</InputLeading>}
                {...register("slug")}
              />
            ) : (
              <TextField
                label={t("url")}
                required
                addOnLeading={
                  <InputLeading>
                    {process.env.NEXT_PUBLIC_WEBSITE_URL}/{pageSlug}/
                  </InputLeading>
                }
                {...register("slug")}
              />
            )}

            <TextAreaField
              label={t("description")}
              placeholder={t("quick_video_meeting")}
              {...register("description")}
            />

            <div className="relative">
              <TextField
                type="number"
                required
                min="10"
                placeholder="15"
                label={t("length")}
                className="pr-20"
                {...register("length", { valueAsNumber: true })}
              />
              <div className="absolute inset-y-0 right-0 mt-1.5 flex items-center pt-4 pr-3 text-sm text-gray-400">
                {t("minutes")}
              </div>
            </div>

            {teamId && (
              <div className="mb-4">
                <label htmlFor="schedulingType" className="block text-sm font-bold text-gray-700">
                  {t("scheduling_type")}
                </label>
                {form.formState.errors.schedulingType && (
                  <Alert
                    className="mt-1"
                    severity="error"
                    message={form.formState.errors.schedulingType.message}
                  />
                )}
                <RadioArea.Group
                  {...register("schedulingType")}
                  onChange={(val) => form.setValue("schedulingType", val as SchedulingType)}
                  className="relative mt-1 flex space-x-6 rounded-sm rtl:space-x-reverse">
                  <RadioArea.Item
                    value={SchedulingType.COLLECTIVE}
                    defaultChecked={type === SchedulingType.COLLECTIVE}
                    className="w-1/2 text-sm">
                    <strong className="mb-1 block">{t("collective")}</strong>
                    <p>{t("collective_description")}</p>
                  </RadioArea.Item>
                  <RadioArea.Item
                    value={SchedulingType.ROUND_ROBIN}
                    defaultChecked={type === SchedulingType.ROUND_ROBIN}
                    className="w-1/2 text-sm">
                    <strong className="mb-1 block">{t("round_robin")}</strong>
                    <p>{t("round_robin_description")}</p>
                  </RadioArea.Item>
                </RadioArea.Group>
              </div>
            )}
          </div>
          <div className="mt-8 flex flex-row-reverse gap-x-2">
            <Button type="submit" loading={createMutation.isLoading}>
              {t("continue")}
            </Button>
            <DialogClose asChild>
              <Button color="secondary">{t("cancel")}</Button>
            </DialogClose>
          </div>
        </Form>
      </DialogContent>
    </Dialog>
  );
}

type CreateEventTypeTrigger = {
  isIndividualTeam?: boolean;
  // EventTypeParent can be a profile (as first option) or a team for the rest.
  options: EventTypeParent[];
  hasTeams: boolean;
  // set true for use on the team settings page
  canAddEvents: boolean;
  openModal: (option: EventTypeParent) => void;
};

export function CreateEventTypeTrigger(props: CreateEventTypeTrigger) {
  const { t } = useLocale();

  return (
    <>
      {!props.hasTeams || props.isIndividualTeam ? (
        <Button
          onClick={() => props.openModal(props.options[0])}
          data-testid="new-event-type"
          StartIcon={Icon.Plus}
          disabled={!props.canAddEvents}>
          {t("new_event_type_btn")}
        </Button>
      ) : (
        <Dropdown>
          <DropdownMenuTrigger asChild>
            <Button EndIcon={Icon.ChevronDown}>{t("new_event_type_btn")}</Button>
          </DropdownMenuTrigger>
          <DropdownMenuContent align="end">
            <DropdownMenuLabel>{t("new_event_subtitle")}</DropdownMenuLabel>
            <DropdownMenuSeparator className="h-px bg-gray-200" />
            {props.options.map((option) => (
              <CreateEventTeamsItem
                key={option.slug}
                option={option}
                openModal={() => props.openModal(option)}
              />
            ))}
          </DropdownMenuContent>
        </Dropdown>
      )}
    </>
  );
}

function CreateEventTeamsItem(props: {
  openModal: (option: EventTypeParent) => void;
  option: EventTypeParent;
}) {
  const session = useSession();
  const membershipQuery = trpc.useQuery([
    "viewer.teams.getMembershipbyUser",
    {
      memberId: session.data?.user.id as number,
      teamId: props.option.teamId as number,
    },
  ]);

  const isDisabled = membershipQuery.data?.role === "MEMBER";

  return (
    <DropdownMenuItem
      key={props.option.slug}
      className={classNames(
        "cursor-pointer px-3 py-2  focus:outline-none",
        isDisabled ? "cursor-default !text-gray-300" : "hover:bg-neutral-100"
      )}
      disabled={isDisabled}
      onSelect={() => props.openModal(props.option)}>
      <Avatar
        alt={props.option.name || ""}
        imageSrc={props.option.image}
        size={6}
        className="inline ltr:mr-2 rtl:ml-2"
      />
      {props.option.name ? props.option.name : props.option.slug}
    </DropdownMenuItem>
  );
}<|MERGE_RESOLUTION|>--- conflicted
+++ resolved
@@ -144,19 +144,18 @@
     <Dialog
       name="new-eventtype"
       clearQueryParamsOnClose={["eventPage", "teamId", "type", "description", "title", "length", "slug"]}>
-<<<<<<< HEAD
       {!hasTeams || props.isIndividualTeam ? (
         <Button
           onClick={() => openModal(props.options[0])}
           data-testid="new-event-type"
-          StartIcon={PlusIcon}
+          StartIcon={Icon.Plus}
           disabled={!props.canAddEvents}>
           {t("new")}
         </Button>
       ) : (
         <Dropdown>
           <DropdownMenuTrigger asChild>
-            <Button EndIcon={ChevronDownIcon}>{t("new_event_type_btn")}</Button>
+            <Button EndIcon={Icon.ChevronDown}>{t("new_event_type_btn")}</Button>
           </DropdownMenuTrigger>
           <DropdownMenuContent align="end">
             <DropdownMenuLabel>{t("new_event_subtitle")}</DropdownMenuLabel>
@@ -178,15 +177,6 @@
           </DropdownMenuContent>
         </Dropdown>
       )}
-=======
-      <CreateEventTypeTrigger
-        hasTeams={hasTeams}
-        canAddEvents={props.canAddEvents}
-        isIndividualTeam={props.isIndividualTeam}
-        openModal={openModal}
-        options={props.options}
-      />
->>>>>>> b9645b4d
 
       <DialogContent className="overflow-y-auto">
         <div className="mb-4">
