--- conflicted
+++ resolved
@@ -12,12 +12,8 @@
   MapIcon,
   MoonIcon,
   QuestionMarkCircleIcon,
-<<<<<<< HEAD
-  LightningBoltIcon,
   SparklesIcon,
-=======
   ViewGridIcon,
->>>>>>> 53befd7c
 } from "@heroicons/react/solid";
 import { UserPlan } from "@prisma/client";
 import { SessionContextValue, signOut, useSession } from "next-auth/react";
