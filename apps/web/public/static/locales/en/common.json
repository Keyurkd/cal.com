--- conflicted
+++ resolved
@@ -665,11 +665,7 @@
   "trending_apps": "Trending Apps",
   "all_apps": "All Apps",
   "installed_apps": "Installed Apps",
-<<<<<<< HEAD
-  "manage_your_connected_apps": "Manage your connected apps",
-=======
   "manage_your_connected_apps": "Manage your installed apps or change settings",
->>>>>>> 6b0e8db4
   "browse_apps": "Browse Apps",
   "features": "Features",
   "permissions": "Permissions",
