--- conflicted
+++ resolved
@@ -1,11 +1,7 @@
 import { BookingCreateBody } from "@calcom/prisma/zod-utils";
 
 import * as fetch from "@lib/core/http/fetch-wrapper";
-<<<<<<< HEAD
-import { BookingResponse } from "@lib/types/booking";
-=======
-import type { BookingCreateBody, BookingResponse } from "@lib/types/booking";
->>>>>>> fd76bc9c
+import type { BookingResponse } from "@lib/types/booking";
 
 type BookingCreateBodyForMutation = Omit<BookingCreateBody, "location">;
 const createBooking = async (data: BookingCreateBodyForMutation) => {
