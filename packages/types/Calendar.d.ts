import type { Prisma, DestinationCalendar, SelectedCalendar, BookingSeat } from "@prisma/client";
import type { Dayjs } from "dayjs";
import type { calendar_v3 } from "googleapis";
import type { Time } from "ical.js";
import type { TFunction } from "next-i18next";

import type { Calendar } from "@calcom/features/calendars/weeklyview";
import type { TimeFormat } from "@calcom/lib/timeFormat";
import type { Frequency } from "@calcom/prisma/zod-utils";

import type { Ensure } from "./utils";

export type { VideoCallData } from "./VideoApiAdapter";

type PaymentInfo = {
  link?: string | null;
  reason?: string | null;
  id?: string | null;
};

export type Person = {
  name: string;
  email: string;
  timeZone: string;
  language: { translate: TFunction; locale: string };
  username?: string;
  id?: number;
  bookingId?: number | null;
  locale?: string | null;
  timeFormat?: TimeFormat;
  bookingSeat?: BookingSeat | null;
};

export type TeamMember = {
  name: string;
  email: string;
  timeZone: string;
  language: { translate: TFunction; locale: string };
};

export type EventBusyDate = {
  start: Date | string;
  end: Date | string;
  source?: string | null;
};

export type EventBusyDetails = EventBusyDate & {
  title?: string;
  source?: string | null;
};

export type CalendarServiceType = typeof Calendar;
export type AdditionalInfo = Record<string, unknown> & { calWarnings?: string[] };

export type NewCalendarEventType = {
  uid: string;
  id: string;
  type: string;
  password: string;
  url: string;
  additionalInfo: AdditionalInfo;
};

export type CalendarEventType = {
  uid: string;
  etag: string;
  /** This is the actual caldav event url, not the location url. */
  url: string;
  summary: string;
  description: string;
  location: string;
  sequence: number;
  startDate: Date | Dayjs;
  endDate: Date | Dayjs;
  duration: {
    weeks: number;
    days: number;
    hours: number;
    minutes: number;
    seconds: number;
    isNegative: boolean;
  };
  organizer: string;
  attendees: any[][];
  recurrenceId: Time;
  timezone: any;
};

export type BatchResponse = {
  responses: SubResponse[];
};

export type SubResponse = {
  body: {
    value: {
      showAs: "free" | "tentative" | "away" | "busy" | "workingElsewhere";
      start: { dateTime: string };
      end: { dateTime: string };
    }[];
  };
};

export interface ConferenceData {
  createRequest?: calendar_v3.Schema$CreateConferenceRequest;
}

export interface RecurringEvent {
  dtstart?: Date | undefined;
  interval: number;
  count: number;
  freq: Frequency;
  until?: Date | undefined;
  tzid?: string | undefined;
}

export interface IntervalLimit {
  PER_DAY?: number | undefined;
  PER_WEEK?: number | undefined;
  PER_MONTH?: number | undefined;
  PER_YEAR?: number | undefined;
}

export type AppsStatus = {
  appName: string;
  type: (typeof App)["type"];
  success: number;
  failures: number;
  errors: string[];
  warnings?: string[];
};

// If modifying this interface, probably should update builders/calendarEvent files
export interface CalendarEvent {
  type: string;
  title: string;
  startTime: string;
  endTime: string;
  organizer: Person;
  attendees: Person[];
  additionalNotes?: string | null;
  customInputs?: Prisma.JsonObject | null;
  description?: string | null;
  team?: {
    name: string;
    members: TeamMember[];
  };
  location?: string | null;
  conferenceData?: ConferenceData;
  additionalInformation?: AdditionalInformation;
  uid?: string | null;
  videoCallData?: VideoCallData;
  paymentInfo?: PaymentInfo | null;
  requiresConfirmation?: boolean | null;
  destinationCalendar?: DestinationCalendar | null;
  cancellationReason?: string | null;
  rejectionReason?: string | null;
  hideCalendarNotes?: boolean;
  recurrence?: string;
  recurringEvent?: RecurringEvent | null;
  eventTypeId?: number | null;
  appsStatus?: AppsStatus[];
  seatsShowAttendees?: boolean | null;
  attendeeSeatId?: string;
  seatsPerTimeSlot?: number | null;

  // It has responses to all the fields(system + user)
<<<<<<< HEAD
  responses?: Prisma.JsonObject | null;

  // It just has responses to only the user fields. It allows to easily iterate over to show only user fields
  userFieldsResponses?: Prisma.JsonObject | null;
=======
  responses?: Record<
    string,
    {
      value: string | string[];
      label: string;
    }
  > | null;

  // It just has responses to only the user fields. It allows to easily iterate over to show only user fields
  userFieldsResponses?: Record<
    string,
    {
      value: string | string[];
      label: string;
    }
  > | null;
>>>>>>> 22b189cb
}

export interface EntryPoint {
  entryPointType?: string;
  uri?: string;
  label?: string;
  pin?: string;
  accessCode?: string;
  meetingCode?: string;
  passcode?: string;
  password?: string;
}

export interface AdditionalInformation {
  conferenceData?: ConferenceData;
  entryPoints?: EntryPoint[];
  hangoutLink?: string;
}

export interface IntegrationCalendar extends Ensure<Partial<SelectedCalendar>, "externalId"> {
  primary?: boolean;
  name?: string;
  readOnly?: boolean;
  // For displaying the connected email address
  email?: string;
  primaryEmail?: string;
  credentialId?: number;
  integrationTitle?: string;
}

export interface Calendar {
  createEvent(event: CalendarEvent): Promise<NewCalendarEventType>;

  updateEvent(
    uid: string,
    event: CalendarEvent,
    externalCalendarId?: string | null
  ): Promise<NewCalendarEventType | NewCalendarEventType[]>;

  deleteEvent(uid: string, event: CalendarEvent, externalCalendarId?: string | null): Promise<unknown>;

  getAvailability(
    dateFrom: string,
    dateTo: string,
    selectedCalendars: IntegrationCalendar[]
  ): Promise<EventBusyDate[]>;

  listCalendars(event?: CalendarEvent): Promise<IntegrationCalendar[]>;
}<|MERGE_RESOLUTION|>--- conflicted
+++ resolved
@@ -164,12 +164,6 @@
   seatsPerTimeSlot?: number | null;
 
   // It has responses to all the fields(system + user)
-<<<<<<< HEAD
-  responses?: Prisma.JsonObject | null;
-
-  // It just has responses to only the user fields. It allows to easily iterate over to show only user fields
-  userFieldsResponses?: Prisma.JsonObject | null;
-=======
   responses?: Record<
     string,
     {
@@ -186,7 +180,6 @@
       label: string;
     }
   > | null;
->>>>>>> 22b189cb
 }
 
 export interface EntryPoint {
