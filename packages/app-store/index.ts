const appStore = {
  // example: import("./example"),
  applecalendar: import("./applecalendar"),
  caldavcalendar: import("./caldavcalendar"),
  closecom: import("./closecom"),
  dailyvideo: import("./dailyvideo"),
  googlecalendar: import("./googlecalendar"),
  googlevideo: import("./googlevideo"),
  hubspot: import("./hubspot"),
  huddle01video: import("./huddle01video"),
  jitsivideo: import("./jitsivideo"),
  larkcalendar: import("./larkcalendar"),
  office365calendar: import("./office365calendar"),
  office365video: import("./office365video"),
  plausible: import("./plausible"),
  salesforce: import("./salesforce"),
  zohocrm: import("./zohocrm"),
  sendgrid: import("./sendgrid"),
  stripepayment: import("./stripepayment"),
  tandemvideo: import("./tandemvideo"),
  vital: import("./vital"),
  zoomvideo: import("./zoomvideo"),
  wipemycalother: import("./wipemycalother"),
  giphy: import("./giphy"),
  zapier: import("./zapier"),
  exchange2013calendar: import("./exchange2013calendar"),
  exchange2016calendar: import("./exchange2016calendar"),
  exchangecalendar: import("./exchangecalendar"),
  facetime: import("./facetime"),
<<<<<<< HEAD
=======
  sylapsvideo: import("./sylapsvideo"),
>>>>>>> 4b0d2265
};

export default appStore;<|MERGE_RESOLUTION|>--- conflicted
+++ resolved
@@ -27,10 +27,7 @@
   exchange2016calendar: import("./exchange2016calendar"),
   exchangecalendar: import("./exchangecalendar"),
   facetime: import("./facetime"),
-<<<<<<< HEAD
-=======
   sylapsvideo: import("./sylapsvideo"),
->>>>>>> 4b0d2265
 };
 
 export default appStore;