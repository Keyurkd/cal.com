import Link from "next/link";

import { useLocale } from "@calcom/lib/hooks/useLocale";
import { Icon, SkeletonText } from "@calcom/ui";

import { Slider } from "./Slider";

export function AppStoreCategories({
  categories,
}: {
  categories: {
    name: string;
    count: number;
  }[];
}) {
  const { t, isLocaleReady } = useLocale();
  return (
    <div>
      <Slider
        title={t("featured_categories")}
        items={categories}
        itemKey={(category) => category.name}
        options={{
          perView: 5,
          breakpoints: {
            768 /* and below */: {
              perView: 2,
            },
          },
        }}
        renderItem={(category) => (
          <Link
            key={category.name}
            href={"/apps/categories/" + category.name}
            data-testid={`app-store-category-${category.name}`}
            className="relative flex rounded-md"
            style={{ background: "radial-gradient(farthest-side at top right, #a2abbe 0%, #E3E3E3 100%)" }}>
            <div className="w-full self-center bg-[url('/noise.svg')] bg-cover bg-center bg-no-repeat px-6 py-4">
              {isLocaleReady ? (
<<<<<<< HEAD
                <h3 className="text-sm capitalize">{category.name}</h3>
=======
                <h3 className="text-sm font-semibold capitalize">{category.name}</h3>
>>>>>>> 716407ad
              ) : (
                <SkeletonText invisible />
              )}
              <p className="pt-2 text-sm font-medium text-gray-500">
                {isLocaleReady ? t("number_apps", { count: category.count }) : <SkeletonText invisible />}{" "}
                <Icon.FiArrowRight className="inline-block h-4 w-4" />
              </p>
            </div>
          </Link>
        )}
      />
    </div>
  );
}<|MERGE_RESOLUTION|>--- conflicted
+++ resolved
@@ -37,11 +37,7 @@
             style={{ background: "radial-gradient(farthest-side at top right, #a2abbe 0%, #E3E3E3 100%)" }}>
             <div className="w-full self-center bg-[url('/noise.svg')] bg-cover bg-center bg-no-repeat px-6 py-4">
               {isLocaleReady ? (
-<<<<<<< HEAD
                 <h3 className="text-sm capitalize">{category.name}</h3>
-=======
-                <h3 className="text-sm font-semibold capitalize">{category.name}</h3>
->>>>>>> 716407ad
               ) : (
                 <SkeletonText invisible />
               )}
