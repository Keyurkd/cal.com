--- conflicted
+++ resolved
@@ -57,10 +57,8 @@
   AppStoreCategories,
   Slider,
   useShouldShowArrows,
-<<<<<<< HEAD
   Editor,
   AddVariablesDropdown,
-=======
   Dialog,
   DialogClose,
   DialogContent,
@@ -69,7 +67,6 @@
   DialogTrigger,
   ConfirmationDialogContent,
   showToast,
->>>>>>> 112d5041
 } from "./components";
 export type {
   ActionType,
