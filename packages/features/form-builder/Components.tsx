import { useEffect } from "react";
import type { z } from "zod";

import Widgets from "@calcom/app-store/routing-forms/components/react-awesome-query-builder/widgets";
import type {
  TextLikeComponentProps,
  SelectLikeComponentProps,
} from "@calcom/app-store/routing-forms/components/react-awesome-query-builder/widgets";
import { classNames } from "@calcom/lib";
import { useLocale } from "@calcom/lib/hooks/useLocale";
import type { BookingFieldType } from "@calcom/prisma/zod-utils";
<<<<<<< HEAD
import {
  PhoneInput,
  AddressInput,
  Button,
  Label,
  Group,
  RadioField,
  EmailField,
  Tooltip,
  InputField,
} from "@calcom/ui";
import { FiUserPlus, FiX } from "@calcom/ui/components/icon";
=======
import { PhoneInput, AddressInput, Button, Label, Group, RadioField, EmailField, Tooltip } from "@calcom/ui";
import { UserPlus, X } from "@calcom/ui/components/icon";
>>>>>>> 9d396343

import { ComponentForField } from "./FormBuilder";
import type { fieldsSchema } from "./FormBuilderFieldsSchema";

type Component =
  | {
      propsType: "text";
      factory: <TProps extends TextLikeComponentProps>(props: TProps) => JSX.Element;
    }
  | {
      propsType: "textList";
      factory: <TProps extends TextLikeComponentProps<string[]>>(props: TProps) => JSX.Element;
    }
  | {
      propsType: "select";
      factory: <TProps extends SelectLikeComponentProps>(props: TProps) => JSX.Element;
    }
  | {
      propsType: "boolean";
      factory: <TProps extends TextLikeComponentProps<boolean>>(props: TProps) => JSX.Element;
    }
  | {
      propsType: "multiselect";
      factory: <TProps extends SelectLikeComponentProps<string[]>>(props: TProps) => JSX.Element;
    }
  | {
      // Objective type question with option having a possible input
      propsType: "objectiveWithInput";
      factory: <
        TProps extends SelectLikeComponentProps<{
          value: string;
          optionValue: string;
        }> & {
          optionsInputs: NonNullable<z.infer<typeof fieldsSchema>[number]["optionsInputs"]>;
          value: { value: string; optionValue: string };
        } & {
          name?: string;
          required?: boolean;
        }
      >(
        props: TProps
      ) => JSX.Element;
    }
  | {
      propsType: "subFields";
      factory: Function;
    };

// TODO: Share FormBuilder components across react-query-awesome-builder(for Routing Forms) widgets.
// There are certain differences b/w two. Routing Forms expect label to be provided by the widget itself and FormBuilder adds label itself and expect no label to be added by component.
// Routing Form approach is better as it provides more flexibility to show the label in complex components. But that can't be done right now because labels are missing consistent asterisk required support across different components
export const Components: Record<BookingFieldType, Component> = {
  text: {
    propsType: "text",
    factory: (props) => <Widgets.TextWidget noLabel={true} {...props} />,
  },
  textarea: {
    propsType: "text",
    // TODO: Make rows configurable in the form builder
    factory: (props) => <Widgets.TextAreaWidget rows={3} {...props} />,
  },
  number: {
    propsType: "text",
    factory: (props) => <Widgets.NumberWidget noLabel={true} {...props} />,
  },
  name: {
    propsType: "subFields",
    // Keep special "name" type field and later build split(FirstName and LastName) variant of it.
    factory: (
      props: Omit<TextLikeComponentProps, "value" | "setValue"> & {
        variant: "firstAndLastName" | "fullName";
        subFields: z.infer<typeof fieldsSchema>[number]["subFields"];
        value: Record<string, string>;
        setValue: (value: Record<string, string>) => void;
      }
    ) => {
      const { variant = "firstAndLastName" } = props;
      const onChange = (name: string, value: string) => {
        props.setValue({
          ...props.value,
          [name]: value,
        });
      };
      if (!props.subFields) {
        throw new Error("'subFields' is required for 'name' field");
      }
      const subFields = props.subFields[variant];
      const value = props.value || {};
      if (subFields) {
        return (
          <div className="flex space-x-4">
            {subFields.map((subField) => (
              <InputField
                key={subField.name}
                name={subField.name}
                label={subField.label}
                value={value[subField.name]}
                className="dark:placeholder:text-darkgray-600 focus:border-brand dark:border-darkgray-300 dark:text-darkgray-900 block w-full rounded-md border-gray-300 text-sm focus:ring-black disabled:bg-gray-200 disabled:hover:cursor-not-allowed dark:bg-transparent dark:selection:bg-green-500 disabled:dark:text-gray-500"
                type="text"
                onChange={(e) => onChange(subField.name, e.target.value)}
              />
            ))}
          </div>
        );
      }
    },
  },
  phone: {
    propsType: "text",
    factory: ({ setValue, readOnly, ...props }) => {
      if (!props) {
        return <div />;
      }

      return (
        <PhoneInput
          disabled={readOnly}
          onChange={(val: string) => {
            setValue(val);
          }}
          {...props}
        />
      );
    },
  },
  email: {
    propsType: "text",
    factory: (props) => {
      if (!props) {
        return <div />;
      }
      return <Widgets.TextWidget type="email" noLabel={true} {...props} />;
    },
  },
  address: {
    propsType: "text",
    factory: (props) => {
      return (
        <AddressInput
          onChange={(val) => {
            props.setValue(val);
          }}
          {...props}
        />
      );
    },
  },
  multiemail: {
    propsType: "textList",
    //TODO: Make it a ui component
    factory: function MultiEmail({ value, readOnly, label, setValue, ...props }) {
      const placeholder = props.placeholder;
      const { t } = useLocale();
      value = value || [];
      const inputClassName =
        "dark:placeholder:text-darkgray-600 focus:border-brand-default border-subtle  block w-full rounded-md border-default text-sm focus:ring-black disabled:bg-emphasis disabled:hover:cursor-not-allowed dark:bg-transparent dark:selection:bg-green-500 disabled:dark:text-subtle";
      return (
        <>
          {value.length ? (
            <div>
              <label htmlFor="guests" className="text-default  mb-1 block text-sm font-medium">
                {label}
              </label>
              <ul>
                {value.map((field, index) => (
                  <li key={index}>
                    <EmailField
                      disabled={readOnly}
                      value={value[index]}
                      onChange={(e) => {
                        value[index] = e.target.value;
                        setValue(value);
                      }}
                      className={classNames(inputClassName, "border-r-0")}
                      addOnClassname={classNames(
                        "border-default border block border-l-0 disabled:bg-emphasis disabled:hover:cursor-not-allowed bg-transparent disabled:text-subtle border-subtle "
                      )}
                      placeholder={placeholder}
                      label={<></>}
                      required
                      addOnSuffix={
                        !readOnly ? (
                          <Tooltip content="Remove email">
                            <button
                              className="m-1 disabled:hover:cursor-not-allowed"
                              type="button"
                              onClick={() => {
                                value.splice(index, 1);
                                setValue(value);
                              }}>
                              <X className="text-default" />
                            </button>
                          </Tooltip>
                        ) : null
                      }
                    />
                  </li>
                ))}
              </ul>
              {!readOnly && (
                <Button
                  data-testid="add-another-guest"
                  type="button"
                  color="minimal"
                  StartIcon={UserPlus}
                  className="my-2.5"
                  onClick={() => {
                    value.push("");
                    setValue(value);
                  }}>
                  {t("add_another")}
                </Button>
              )}
            </div>
          ) : (
            <></>
          )}

          {!value.length && !readOnly && (
            <Button
              data-testid="add-guests"
              color="minimal"
              variant="button"
              StartIcon={UserPlus}
              onClick={() => {
                value.push("");
                setValue(value);
              }}
              className="mr-auto">
              {label}
            </Button>
          )}
        </>
      );
    },
  },
  multiselect: {
    propsType: "multiselect",
    factory: (props) => {
      const newProps = {
        ...props,
        listValues: props.options.map((o) => ({ title: o.label, value: o.value })),
      };
      return <Widgets.MultiSelectWidget {...newProps} />;
    },
  },
  select: {
    propsType: "select",
    factory: (props) => {
      const newProps = {
        ...props,
        listValues: props.options.map((o) => ({ title: o.label, value: o.value })),
      };
      return <Widgets.SelectWidget {...newProps} />;
    },
  },
  checkbox: {
    propsType: "multiselect",
    factory: ({ options, readOnly, setValue, value }) => {
      value = value || [];
      return (
        <div>
          {options.map((option, i) => {
            return (
              <label key={i} className="block">
                <input
                  type="checkbox"
                  disabled={readOnly}
                  onChange={(e) => {
                    const newValue = value.filter((v) => v !== option.value);
                    if (e.target.checked) {
                      newValue.push(option.value);
                    }
                    setValue(newValue);
                  }}
                  className="dark:bg-darkgray-300 border-subtle border-default text-emphasis h-4 w-4 rounded focus:ring-black ltr:mr-2 rtl:ml-2"
                  value={option.value}
                  checked={value.includes(option.value)}
                />
                <span className="dark:text-inverted ms-2 me-2 text-sm">{option.label ?? ""}</span>
              </label>
            );
          })}
        </div>
      );
    },
  },
  radio: {
    propsType: "select",
    factory: ({ setValue, value, options }) => {
      return (
        <Group
          value={value}
          onValueChange={(e) => {
            setValue(e);
          }}>
          <>
            {options.map((option, i) => (
              <RadioField
                label={option.label}
                key={`option.${i}.radio`}
                value={option.label}
                id={`option.${i}.radio`}
              />
            ))}
          </>
        </Group>
      );
    },
  },
  radioInput: {
    propsType: "objectiveWithInput",
    factory: function RadioInputWithLabel({ name, options, optionsInputs, value, setValue, readOnly }) {
      useEffect(() => {
        if (!value) {
          setValue({
            value: options[0]?.value,
            optionValue: "",
          });
        }
      }, [options, setValue, value]);

      return (
        <div>
          <div>
            <div className="mb-2">
              {options.length > 1 ? (
                options.map((option, i) => {
                  return (
                    <label key={i} className="block">
                      <input
                        type="radio"
                        disabled={readOnly}
                        name={name}
                        className="dark:bg-darkgray-300 border-subtle border-default text-emphasis h-4 w-4 focus:ring-black ltr:mr-2 rtl:ml-2"
                        value={option.value}
                        onChange={(e) => {
                          setValue({
                            value: e.target.value,
                            optionValue: "",
                          });
                        }}
                        checked={value?.value === option.value}
                      />
                      <span className="text-emphasis ms-2 me-2 text-sm">{option.label ?? ""}</span>
                    </label>
                  );
                })
              ) : (
                // Show option itself as label because there is just one option
                <>
                  <Label>
                    {options[0].label}
                    {!readOnly && optionsInputs[options[0].value]?.required ? (
                      <span className="text-default ml-1 mb-1 text-sm font-medium">*</span>
                    ) : null}
                  </Label>
                </>
              )}
            </div>
          </div>
          {(() => {
            const optionField = optionsInputs[value?.value];
            if (!optionField) {
              return null;
            }
            return (
              <div>
                <ComponentForField
                  readOnly={!!readOnly}
                  field={{
                    ...optionField,
                    name: "optionField",
                  }}
                  value={value?.optionValue}
                  setValue={(val: string | undefined) => {
                    setValue({
                      value: value?.value,
                      optionValue: val || "",
                    });
                  }}
                />
              </div>
            );
          })()}
        </div>
      );
    },
  },
  boolean: {
    propsType: "boolean",
    factory: ({ readOnly, label, value, setValue }) => {
      return (
        <div className="flex">
          <input
            type="checkbox"
            onChange={(e) => {
              if (e.target.checked) {
                setValue(true);
              } else {
                setValue(false);
              }
            }}
            className="border-default disabled:bg-emphasis disabled:dark:text-subtle text-emphasis h-4 w-4 rounded focus:ring-black ltr:mr-2 rtl:ml-2"
            placeholder=""
            checked={value}
            disabled={readOnly}
          />
          <Label className="text-default dark:text-inverted -mt-px block text-sm font-medium">{label}</Label>
        </div>
      );
    },
  },
} as const;
// Should use `statisfies` to check if the `type` is from supported types. But satisfies doesn't work with Next.js config<|MERGE_RESOLUTION|>--- conflicted
+++ resolved
@@ -9,23 +9,8 @@
 import { classNames } from "@calcom/lib";
 import { useLocale } from "@calcom/lib/hooks/useLocale";
 import type { BookingFieldType } from "@calcom/prisma/zod-utils";
-<<<<<<< HEAD
-import {
-  PhoneInput,
-  AddressInput,
-  Button,
-  Label,
-  Group,
-  RadioField,
-  EmailField,
-  Tooltip,
-  InputField,
-} from "@calcom/ui";
-import { FiUserPlus, FiX } from "@calcom/ui/components/icon";
-=======
 import { PhoneInput, AddressInput, Button, Label, Group, RadioField, EmailField, Tooltip } from "@calcom/ui";
 import { UserPlus, X } from "@calcom/ui/components/icon";
->>>>>>> 9d396343
 
 import { ComponentForField } from "./FormBuilder";
 import type { fieldsSchema } from "./FormBuilderFieldsSchema";
