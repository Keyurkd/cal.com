import { useAutoAnimate } from "@formkit/auto-animate/react";
import { ErrorMessage } from "@hookform/error-message";
import { useState } from "react";
import { Controller, useFieldArray, useForm, useFormContext } from "react-hook-form";
import type { z } from "zod";

import { classNames } from "@calcom/lib";
import { useLocale } from "@calcom/lib/hooks/useLocale";
import {
  Label,
  Badge,
  Button,
  Dialog,
  DialogClose,
  DialogContent,
  DialogHeader,
  DialogFooter,
  Form,
  BooleanToggleGroupField,
  SelectField,
  InputField,
  Input,
  showToast,
  Switch,
} from "@calcom/ui";
import { ArrowDown, ArrowUp, X, Plus, Trash2, Info } from "@calcom/ui/components/icon";

import { Components } from "./Components";
import type { fieldsSchema } from "./FormBuilderFieldsSchema";

type RhfForm = {
  fields: z.infer<typeof fieldsSchema>;
};

type RhfFormFields = RhfForm["fields"];

type RhfFormField = RhfFormFields[number];

/**
 * It works with a react-hook-form only.
 * `formProp` specifies the name of the property in the react-hook-form that has the fields. This is where fields would be updated.
 */
export const FormBuilder = function FormBuilder({
  title,
  description,
  addFieldLabel,
  formProp,
  disabled,
  LockedIcon,
  dataStore,
}: {
  formProp: string;
  title: string;
  description: string;
  addFieldLabel: string;
  disabled: boolean;
  LockedIcon: false | JSX.Element;
  /**
   * A readonly dataStore that is used to lookup the options for the fields. It works in conjunction with the field.getOptionAt property which acts as the key in options
   */
  dataStore: {
    options: Record<string, { label: string; value: string; inputPlaceholder?: string }[]>;
  };
}) {
  const FieldTypesMap: Record<
    string,
    {
      value: RhfForm["fields"][number]["type"];
      label: string;
      needsOptions?: boolean;
      systemOnly?: boolean;
      isTextType?: boolean;
    }
  > = {
    name: {
      label: "Name",
      value: "name",
      isTextType: true,
    },
    email: {
      label: "Email",
      value: "email",
      isTextType: true,
    },
    phone: {
      label: "Phone",
      value: "phone",
      isTextType: true,
    },
    text: {
      label: "Short Text",
      value: "text",
      isTextType: true,
    },
    number: {
      label: "Number",
      value: "number",
      isTextType: true,
    },
    textarea: {
      label: "Long Text",
      value: "textarea",
      isTextType: true,
    },
    select: {
      label: "Select",
      value: "select",
      needsOptions: true,
      isTextType: true,
    },
    multiselect: {
      label: "MultiSelect",
      value: "multiselect",
      needsOptions: true,
      isTextType: false,
    },
    multiemail: {
      label: "Multiple Emails",
      value: "multiemail",
      isTextType: true,
    },
    radioInput: {
      label: "Radio Input",
      value: "radioInput",
      isTextType: false,
      systemOnly: true,
      // This is false currently because we don't want to show the options for Location field right now. It is the only field with type radioInput.
      // needsOptions: true,
    },
    checkbox: {
      label: "Checkbox Group",
      value: "checkbox",
      needsOptions: true,
      isTextType: false,
    },
    radio: {
      label: "Radio Group",
      value: "radio",
      needsOptions: true,
      isTextType: false,
    },
    boolean: {
      label: "Checkbox",
      value: "boolean",
      isTextType: false,
    },
  };
  const FieldTypes = Object.values(FieldTypesMap);

  // I would have liked to give Form Builder it's own Form but nested Forms aren't something that browsers support.
  // So, this would reuse the same Form as the parent form.
  const fieldsForm = useFormContext<RhfForm>();

  const { t } = useLocale();
  const fieldForm = useForm<RhfFormField>();
  const { fields, swap, remove, update, append } = useFieldArray({
    control: fieldsForm.control,
    // HACK: It allows any property name to be used for instead of `fields` property name
    name: formProp as unknown as "fields",
  });

  function OptionsField({
    label = "Options",
    value,
    // eslint-disable-next-line @typescript-eslint/no-empty-function
    onChange = () => {},
    className = "",
    readOnly = false,
  }: {
    label?: string;
    value: { label: string; value: string }[];
    onChange?: (value: { label: string; value: string }[]) => void;
    className?: string;
    readOnly?: boolean;
  }) {
    const [animationRef] = useAutoAnimate<HTMLUListElement>();
    if (!value) {
      onChange([
        {
          label: "Option 1",
          value: "Option 1",
        },
        {
          label: "Option 2",
          value: "Option 2",
        },
      ]);
    }
    return (
      <div className={className}>
        <Label>{label}</Label>
        <div className="bg-muted rounded-md p-4">
          <ul ref={animationRef}>
            {value?.map((option, index) => (
              <li key={index}>
                <div className="flex items-center">
                  <Input
                    required
                    value={option.label}
                    onChange={(e) => {
                      // Right now we use label of the option as the value of the option. It allows us to not separately lookup the optionId to know the optionValue
                      // It has the same drawback that if the label is changed, the value of the option will change. It is not a big deal for now.
                      value.splice(index, 1, {
                        label: e.target.value,
                        value: e.target.value.toLowerCase().trim(),
                      });
                      onChange(value);
                    }}
                    readOnly={readOnly}
                    placeholder={`Enter Option ${index + 1}`}
                  />
                  {value.length > 2 && !readOnly && (
                    <Button
                      type="button"
                      className="mb-2 -ml-8 hover:!bg-transparent focus:!bg-transparent focus:!outline-none focus:!ring-0"
                      size="sm"
                      color="minimal"
                      StartIcon={X}
                      onClick={() => {
                        if (!value) {
                          return;
                        }
                        const newOptions = [...value];
                        newOptions.splice(index, 1);
                        onChange(newOptions);
                      }}
                    />
                  )}
                </div>
              </li>
            ))}
          </ul>
          {!readOnly && (
            <Button
              color="minimal"
              onClick={() => {
                value.push({ label: "", value: "" });
                onChange(value);
              }}
              StartIcon={Plus}>
              Add an Option
            </Button>
          )}
        </div>
      </div>
    );
  }
  const [fieldDialog, setFieldDialog] = useState({
    isOpen: false,
    fieldIndex: -1,
  });

  const addField = () => {
    fieldForm.reset({});
    setFieldDialog({
      isOpen: true,
      fieldIndex: -1,
    });
  };

  const editField = (index: number, data: RhfFormField) => {
    fieldForm.reset(data);
    setFieldDialog({
      isOpen: true,
      fieldIndex: index,
    });
  };

  const removeField = (index: number) => {
    remove(index);
  };

  const fieldType = FieldTypesMap[fieldForm.watch("type") || "text"];
  const isFieldEditMode = fieldDialog.fieldIndex !== -1;
  return (
    <div>
      <div>
        <div className="text-default text-sm font-semibold ltr:mr-1 rtl:ml-1">
          {title}
          {LockedIcon}
        </div>
        <p className="text-subtle max-w-[280px] break-words py-1 text-sm sm:max-w-[500px]">{description}</p>
        <ul className="border-default divide-subtle mt-2 divide-y rounded-md border">
          {fields.map((field, index) => {
            const options = field.options
              ? field.options
              : field.getOptionsAt
              ? dataStore.options[field.getOptionsAt as keyof typeof dataStore]
              : [];
            const numOptions = options?.length ?? 0;
            if (field.hideWhenJustOneOption && numOptions <= 1) {
              return null;
            }
            const fieldType = FieldTypesMap[field.type];
            const isRequired = field.required;
            const isFieldEditableSystemButOptional = field.editable === "system-but-optional";
            const isFieldEditableSystem = field.editable === "system";
            const isUserField = !isFieldEditableSystem && !isFieldEditableSystemButOptional;

            if (!fieldType) {
              throw new Error(`Invalid field type - ${field.type}`);
            }
            const sources = field.sources || [];
            const groupedBySourceLabel = sources.reduce((groupBy, source) => {
              const item = groupBy[source.label] || [];
              if (source.type === "user" || source.type === "default") {
                return groupBy;
              }
              item.push(source);
              groupBy[source.label] = item;
              return groupBy;
            }, {} as Record<string, NonNullable<(typeof field)["sources"]>>);

            return (
              <li
                key={field.name}
                data-testid={`field-${field.name}`}
                className="hover:bg-muted group relative flex items-center  justify-between p-4 ">
                {!disabled && (
                  <>
                    {index >= 1 && (
                      <button
                        type="button"
                        className="bg-default text-muted hover:text-emphasis disabled:hover:text-muted border-default hover:border-emphasis invisible absolute -left-[12px] -mt-4 mb-4 -ml-4 hidden h-6 w-6 scale-0 items-center justify-center rounded-md border p-1 transition-all hover:shadow disabled:hover:border-inherit disabled:hover:shadow-none group-hover:visible group-hover:scale-100 sm:ml-0 sm:flex"
                        onClick={() => swap(index, index - 1)}>
                        <ArrowUp className="h-5 w-5" />
                      </button>
                    )}
                    {index < fields.length - 1 && (
                      <button
                        type="button"
                        className="bg-default text-muted hover:border-emphasis border-default hover:text-emphasis disabled:hover:text-muted invisible absolute -left-[12px] mt-8 -ml-4 hidden h-6 w-6 scale-0 items-center justify-center rounded-md border p-1 transition-all hover:shadow disabled:hover:border-inherit disabled:hover:shadow-none group-hover:visible group-hover:scale-100 sm:ml-0 sm:flex"
                        onClick={() => swap(index, index + 1)}>
                        <ArrowDown className="h-5 w-5" />
                      </button>
                    )}
                  </>
                )}

                <div>
                  <div className="flex flex-col lg:flex-row lg:items-center">
                    <div className="text-default text-sm font-semibold ltr:mr-2 rtl:ml-2">
                      {(() => {
<<<<<<< HEAD
                        const appUiConfigVariants = field.appUiConfig?.variantsConfig?.variants;
                        const variantsConfig = field.variantsConfig;
                        if (!appUiConfigVariants || !variantsConfig) {
                          return field.label || t(field.defaultLabel || "");
                        }
                        const variant = field.variant || variantsConfig.defaultVariant;
                        if (!variant) {
                          throw new Error("Field has variantsConfig but no defaultVariant");
                        }
                        return t(appUiConfigVariants[variant as keyof typeof appUiConfigVariants].label);
=======
                        const variantsConfig = field.variantsConfig;
                        if (!variantsConfig) {
                          return field.label || t(field.defaultLabel || "");
                        }
                        const variant = field.variant || variantsConfig.defaultVariant;
                        const variants = variantsConfig.variants;
                        if (!variant) {
                          throw new Error("Field has variantsConfig but no defaultVariant");
                        }
                        return t(variants[variant as keyof typeof variants].label);
>>>>>>> b070722d
                      })()}
                    </div>
                    <div className="flex items-center space-x-2">
                      {field.hidden ? (
                        // Hidden field can't be required, so we don't need to show the Optional badge
                        <Badge variant="grayWithoutHover">{t("hidden")}</Badge>
                      ) : (
                        <Badge variant="grayWithoutHover">{isRequired ? t("required") : t("optional")}</Badge>
                      )}
                      {Object.entries(groupedBySourceLabel).map(([sourceLabel, sources], key) => (
                        // We don't know how to pluralize `sourceLabel` because it can be anything
                        <Badge key={key} variant="blue">
                          {sources.length} {sources.length === 1 ? sourceLabel : `${sourceLabel}s`}
                        </Badge>
                      ))}
                    </div>
                  </div>
                  <p className="text-subtle max-w-[280px] break-words pt-1 text-sm sm:max-w-[500px]">
                    {fieldType.label}
                  </p>
                </div>
                {field.editable !== "user-readonly" && !disabled && (
                  <div className="flex items-center space-x-2">
                    {!isFieldEditableSystem && !disabled && (
                      <Switch
                        data-testid="toggle-field"
                        disabled={isFieldEditableSystem}
                        checked={!field.hidden}
                        onCheckedChange={(checked) => {
                          update(index, { ...field, hidden: !checked });
                        }}
                        classNames={{ container: "p-2 hover:bg-gray-100 rounded" }}
                        tooltip={t("show_on_booking_page")}
                      />
                    )}
                    {isUserField && (
                      <Button
                        color="destructive"
                        disabled={!isUserField}
                        variant="icon"
                        onClick={() => {
                          removeField(index);
                        }}
                        StartIcon={Trash2}
                      />
                    )}
                    <Button
                      data-testid="edit-field-action"
                      color="secondary"
                      onClick={() => {
                        editField(index, field);
                      }}>
                      {t("edit")}
                    </Button>
                  </div>
                )}
              </li>
            );
          })}
        </ul>
        {!disabled && (
          <Button
            color="minimal"
            data-testid="add-field"
            onClick={addField}
            className="mt-4"
            StartIcon={Plus}>
            {addFieldLabel}
          </Button>
        )}
      </div>
      <Dialog
        open={fieldDialog.isOpen}
        onOpenChange={(isOpen) =>
          setFieldDialog({
            isOpen,
            fieldIndex: -1,
          })
        }>
        <DialogContent data-testid="edit-field-dialog">
          <DialogHeader title={t("add_a_booking_question")} subtitle={t("form_builder_field_add_subtitle")} />
          <div>
            <Form
              form={fieldForm}
              handleSubmit={(data) => {
                const type = data.type || "text";
                const isNewField = fieldDialog.fieldIndex == -1;
                if (isNewField && fields.some((f) => f.name === data.name)) {
                  showToast(t("form_builder_field_already_exists"), "error");
                  return;
                }
                if (fieldDialog.fieldIndex !== -1) {
                  update(fieldDialog.fieldIndex, data);
                } else {
                  const field: RhfFormField = {
                    ...data,
                    type,
                    sources: [
                      {
                        label: "User",
                        type: "user",
                        id: "user",
                        fieldRequired: data.required,
                      },
                    ],
                  };
                  field.editable = field.editable || "user";
                  append(field);
                }
                setFieldDialog({
                  isOpen: false,
                  fieldIndex: -1,
                });
              }}>
              <SelectField
                defaultValue={FieldTypes[3]} // "text" as defaultValue
                id="test-field-type"
                isDisabled={
                  fieldForm.getValues("editable") === "system" ||
                  fieldForm.getValues("editable") === "system-but-optional"
                }
                onChange={(e) => {
                  const value = e?.value;
                  if (!value) {
                    return;
                  }
                  fieldForm.setValue("type", value);
                }}
                value={FieldTypesMap[fieldForm.getValues("type")]}
                options={FieldTypes.filter((f) => !f.systemOnly)}
                label={t("input_type")}
                classNames={{
                  menuList: () => "min-h-[27.25rem]",
                }}
              />
              {(() => {
                const variantsConfig = fieldForm.getValues("variantsConfig");
<<<<<<< HEAD
                const appUiVariantsConfig = fieldForm.getValues("appUiConfig")?.variantsConfig;
                const variantToggleLabel = t(appUiVariantsConfig?.toggleLabel || "");
                if (typeof window !== "undefined") {
                  window.fieldForm = fieldForm;
                }
=======
                const variantToggleLabel = t(variantsConfig?.toggleLabel || "");

>>>>>>> b070722d
                if (!variantsConfig || !variantToggleLabel) {
                  return (
                    <>
                      <InputField
                        required
                        {...fieldForm.register("name")}
                        containerClassName="mt-6"
                        disabled={
                          fieldForm.getValues("editable") === "system" ||
                          fieldForm.getValues("editable") === "system-but-optional"
                        }
                        label="Identifier"
                      />
                      <InputField
                        {...fieldForm.register("label")}
                        // System fields have a defaultLabel, so there a label is not required
                        required={
                          !["system", "system-but-optional"].includes(fieldForm.getValues("editable") || "")
                        }
                        placeholder={t(fieldForm.getValues("defaultLabel") || "")}
                        containerClassName="mt-6"
                        label={t("label")}
                      />
                      {fieldType?.isTextType ? (
                        <InputField
                          {...fieldForm.register("placeholder")}
                          containerClassName="mt-6"
                          label={t("placeholder")}
                          placeholder={t(fieldForm.getValues("defaultPlaceholder") || "")}
                        />
                      ) : null}
                      {fieldType?.needsOptions && !fieldForm.getValues("getOptionsAt") ? (
                        <Controller
                          name="options"
                          render={({ field: { value, onChange } }) => {
                            return <OptionsField onChange={onChange} value={value} className="mt-6" />;
                          }}
                        />
                      ) : null}
                      <Controller
                        name="required"
                        control={fieldForm.control}
                        render={({ field: { value, onChange } }) => {
                          return (
                            <BooleanToggleGroupField
                              data-testid="field-required"
                              disabled={fieldForm.getValues("editable") === "system"}
                              value={value}
                              onValueChange={(val) => {
                                onChange(val);
                              }}
                              label={t("required")}
                            />
                          );
                        }}
                      />
                    </>
                  );
                }
                if (!fieldType?.isTextType) {
                  throw new Error("Variants are currently supported only with text type");
                }
                const defaultVariant = variantsConfig.defaultVariant;
                if (!defaultVariant) {
                  throw new Error("Field has variantsConfig but no defaultVariant");
                }

                const variants = Object.keys(variantsConfig.variants);
                const otherVariants = variants.filter((v) => v !== defaultVariant);
                if (otherVariants.length > 1) {
                  throw new Error("More than one other variant. Remove toggleLabel ");
                }
                const otherVariant = otherVariants[0];
                const variantName = fieldForm.watch("variant") || defaultVariant;
                const variantFields =
                  variantsConfig.variants[variantName as keyof typeof variantsConfig]?.fields;
                const isDefaultVariant = variantName !== defaultVariant;
                return (
                  <>
                    <Switch
                      checked={isDefaultVariant}
                      label={variantToggleLabel}
                      onCheckedChange={(checked) => {
                        fieldForm.setValue("variant", checked ? otherVariant : defaultVariant);
                      }}
                      classNames={{ container: "p-2 hover:bg-gray-100 rounded" }}
                      tooltip={t("Toggle Variant")}
                    />

                    <InputField
                      required
                      {...fieldForm.register("name")}
                      containerClassName="mt-6"
                      disabled={
                        fieldForm.getValues("editable") === "system" ||
                        fieldForm.getValues("editable") === "system-but-optional"
                      }
                      label="Identifier"
                    />

                    {variantFields && (
                      <ul
                        className={classNames(
                          isDefaultVariant
                            ? "border-default divide-subtle mt-2 divide-y rounded-md border"
                            : ""
                        )}>
                        {variantFields.map((f, index) => {
                          const rhfFieldPrefix =
                            `variantsConfig.variants.${variantName}.fields.${index}` as const;
                          return (
                            <li className={classNames(isDefaultVariant ? "p-2" : "")} key={f.name}>
                              {isDefaultVariant && <Label>{`Field ${index + 1}`}</Label>}
                              <InputField
                                {...fieldForm.register(`${rhfFieldPrefix}.label`)}
                                placeholder={t(fieldForm.getValues(`${rhfFieldPrefix}.defaultLabel`) || "")}
                                containerClassName="mt-6"
                                label={t("label")}
                              />
                              <InputField
                                {...fieldForm.register(`${rhfFieldPrefix}.placeholder`)}
                                key={f.name}
                                containerClassName="mt-6"
                                label={t("placeholder")}
                                placeholder={t(
                                  fieldForm.getValues(`${rhfFieldPrefix}.defaultPlaceholder`) || ""
                                )}
                              />

                              <Controller
                                name={`${rhfFieldPrefix}.required`}
                                control={fieldForm.control}
                                render={({ field: { value, onChange } }) => {
                                  return (
                                    <BooleanToggleGroupField
                                      data-testid="field-required"
                                      disabled={fieldForm.getValues("editable") === "system"}
                                      value={value}
                                      onValueChange={(val) => {
                                        onChange(val);
                                      }}
                                      label={t("required")}
                                    />
                                  );
                                }}
                              />
                            </li>
                          );
                        })}
                      </ul>
                    )}
                  </>
                );
              })()}

              <DialogFooter>
                <DialogClose color="secondary">{t("cancel")}</DialogClose>
                <Button data-testid="field-add-save" type="submit">
                  {isFieldEditMode ? t("save") : t("add")}
                </Button>
              </DialogFooter>
            </Form>
          </div>
        </DialogContent>
      </Dialog>
    </div>
  );
};

// TODO: Add consistent `label` support to all the components and then remove the usage of WithLabel.
// Label should be handled by each Component itself.
const WithLabel = ({
  field,
  children,
  readOnly,
}: {
  field: Partial<RhfFormField>;
  readOnly: boolean;
  children: React.ReactNode;
}) => {
  return (
    <div>
      {/* multiemail doesnt show label initially. It is shown on clicking CTA */}
      {/* boolean type doesn't have a label overall, the radio has it's own label */}
      {/* Component itself managing it's label should remove these checks */}
      {field.type !== "boolean" && field.type !== "multiemail" && field.label && (
        <div className="mb-2 flex items-center">
          <Label className="!mb-0">
            <span>{field.label}</span>
            <span className="text-emphasis ml-1 -mb-1 text-sm font-medium leading-none">
              {!readOnly && field.required ? "*" : ""}
            </span>
          </Label>
        </div>
      )}
      {children}
    </div>
  );
};

type ValueProps =
  | {
      value: string[];
      setValue: (value: string[]) => void;
    }
  | {
      value: string;
      setValue: (value: string) => void;
    }
  | {
      value: {
        value: string;
        optionValue: string;
      };
      setValue: (value: { value: string; optionValue: string }) => void;
    }
  | {
      value: boolean;
      setValue: (value: boolean) => void;
    };

export const ComponentForField = ({
  field,
  value,
  setValue,
  readOnly,
}: {
  field: Omit<RhfFormField, "editable" | "label"> & {
    // Label is optional because radioInput doesn't have a label
    label?: string;
  };
  readOnly: boolean;
} & ValueProps) => {
  const fieldType = field.type || "text";
  const componentConfig = Components[fieldType];

  const isValueOfPropsType = (val: unknown, propsType: typeof componentConfig.propsType) => {
    const propsTypeConditionMap = {
      boolean: typeof val === "boolean",
      multiselect: val instanceof Array && val.every((v) => typeof v === "string"),
      objectiveWithInput: typeof val === "object" && val !== null ? "value" in val : false,
      select: typeof val === "string",
      text: typeof val === "string",
      textList: val instanceof Array && val.every((v) => typeof v === "string"),
      variants: typeof val === "object" && val !== null,
    } as const;
    if (!propsTypeConditionMap[propsType])
      throw new Error(`Invalid value for propsType ${propsType}:"${JSON.stringify(val)}"`);
    return propsTypeConditionMap[propsType];
  };

  // If possible would have wanted `isValueOfPropsType` to narrow the type of `value` and `setValue` accordingly, but can't seem to do it.
  // So, code following this uses type assertion to tell TypeScript that everything has been validated
  if (value !== undefined && !isValueOfPropsType(value, componentConfig.propsType)) {
    throw new Error(
      `Value ${value} is not valid for type ${componentConfig.propsType} for field ${field.name}`
    );
  }
  if (componentConfig.propsType === "text") {
    return (
      <WithLabel field={field} readOnly={readOnly}>
        <componentConfig.factory
          placeholder={field.placeholder}
          name={field.name}
          label={field.label}
          readOnly={readOnly}
          value={value as string}
          setValue={setValue as (arg: typeof value) => void}
        />
      </WithLabel>
    );
  }

  if (componentConfig.propsType === "boolean") {
    return (
      <WithLabel field={field} readOnly={readOnly}>
        <componentConfig.factory
          name={field.name}
          label={field.label}
          readOnly={readOnly}
          value={value as boolean}
          setValue={setValue as (arg: typeof value) => void}
          placeholder={field.placeholder}
        />
      </WithLabel>
    );
  }

  if (componentConfig.propsType === "textList") {
    return (
      <WithLabel field={field} readOnly={readOnly}>
        <componentConfig.factory
          placeholder={field.placeholder}
          name={field.name}
          label={field.label}
          readOnly={readOnly}
          value={value as string[]}
          setValue={setValue as (arg: typeof value) => void}
        />
      </WithLabel>
    );
  }

  if (componentConfig.propsType === "select") {
    if (!field.options) {
      throw new Error("Field options is not defined");
    }

    return (
      <WithLabel field={field} readOnly={readOnly}>
        <componentConfig.factory
          readOnly={readOnly}
          value={value as string}
          name={field.name}
          placeholder={field.placeholder}
          setValue={setValue as (arg: typeof value) => void}
          options={field.options.map((o) => ({ ...o, title: o.label }))}
        />
      </WithLabel>
    );
  }

  if (componentConfig.propsType === "multiselect") {
    if (!field.options) {
      throw new Error("Field options is not defined");
    }
    return (
      <WithLabel field={field} readOnly={readOnly}>
        <componentConfig.factory
          placeholder={field.placeholder}
          name={field.name}
          readOnly={readOnly}
          value={value as string[]}
          setValue={setValue as (arg: typeof value) => void}
          options={field.options.map((o) => ({ ...o, title: o.label }))}
        />
      </WithLabel>
    );
  }

  if (componentConfig.propsType === "objectiveWithInput") {
    if (!field.options) {
      throw new Error("Field options is not defined");
    }
    if (!field.optionsInputs) {
      throw new Error("Field optionsInputs is not defined");
    }
    return field.options.length ? (
      <WithLabel field={field} readOnly={readOnly}>
        <componentConfig.factory
          placeholder={field.placeholder}
          readOnly={readOnly}
          name={field.name}
          value={value as { value: string; optionValue: string }}
          setValue={setValue as (arg: typeof value) => void}
          optionsInputs={field.optionsInputs}
          options={field.options}
          required={field.required}
        />
      </WithLabel>
    ) : null;
  }

  if (componentConfig.propsType === "variants") {
    if (!field.variantsConfig?.variants) {
      throw new Error("Field variantsConfig.variants is not defined");
    }
    return (
      <componentConfig.factory
        placeholder={field.placeholder}
        readOnly={readOnly}
        name={field.name}
        variant={field.variant}
        value={value as { value: string; optionValue: string }}
        setValue={setValue as (arg: typeof value) => void}
        variants={field.variantsConfig.variants}
      />
    );
  }

  assertUnreachable(componentConfig);
};

export const FormBuilderField = ({
  field,
  readOnly,
  className,
}: {
  field: RhfFormFields[number];
  readOnly: boolean;
  className: string;
}) => {
  const { t } = useLocale();
  const { control, formState } = useFormContext();
  return (
    <div data-fob-field-name={field.name} className={classNames(className, field.hidden ? "hidden" : "")}>
      <Controller
        control={control}
        // Make it a variable
        name={`responses.${field.name}`}
        render={({ field: { value, onChange }, fieldState: { error } }) => {
          return (
            <div>
              <ComponentForField
                field={field}
                value={value}
                readOnly={readOnly}
                setValue={(val: unknown) => {
                  onChange(val);
                }}
              />
              <ErrorMessage
                name="responses"
                errors={formState.errors}
                render={({ message }: { message: string | undefined }) => {
                  message = message || "";
                  // If the error comes due to parsing the `responses` object(which can have error for any field), we need to identify the field that has the error from the message
                  const name = message.replace(/\{([^}]+)\}.*/, "$1");
                  const isResponsesErrorForThisField = name === field.name;
                  // If the error comes for the specific property of responses(Possible for system fields), then also we would go ahead and show the error
                  if (!isResponsesErrorForThisField && !error) {
                    return null;
                  }

                  message = message.replace(/\{[^}]+\}(.*)/, "$1").trim();
                  if (field.hidden) {
                    console.error(`Error message for hidden field:${field.name} => ${message}`);
                  }
                  return (
                    <div
                      data-testid={`error-message-${field.name}`}
                      className="mt-2 flex items-center text-sm text-red-700 ">
                      <Info className="h-3 w-3 ltr:mr-2 rtl:ml-2" />
                      <p>{t(message || "invalid_input")}</p>
                    </div>
                  );
                }}
              />
            </div>
          );
        }}
      />
    </div>
  );
};
function assertUnreachable(arg: never) {
  throw new Error(`Don't know how to handle ${JSON.stringify(arg)}`);
}<|MERGE_RESOLUTION|>--- conflicted
+++ resolved
@@ -341,7 +341,6 @@
                   <div className="flex flex-col lg:flex-row lg:items-center">
                     <div className="text-default text-sm font-semibold ltr:mr-2 rtl:ml-2">
                       {(() => {
-<<<<<<< HEAD
                         const appUiConfigVariants = field.appUiConfig?.variantsConfig?.variants;
                         const variantsConfig = field.variantsConfig;
                         if (!appUiConfigVariants || !variantsConfig) {
@@ -352,18 +351,6 @@
                           throw new Error("Field has variantsConfig but no defaultVariant");
                         }
                         return t(appUiConfigVariants[variant as keyof typeof appUiConfigVariants].label);
-=======
-                        const variantsConfig = field.variantsConfig;
-                        if (!variantsConfig) {
-                          return field.label || t(field.defaultLabel || "");
-                        }
-                        const variant = field.variant || variantsConfig.defaultVariant;
-                        const variants = variantsConfig.variants;
-                        if (!variant) {
-                          throw new Error("Field has variantsConfig but no defaultVariant");
-                        }
-                        return t(variants[variant as keyof typeof variants].label);
->>>>>>> b070722d
                       })()}
                     </div>
                     <div className="flex items-center space-x-2">
@@ -501,17 +488,9 @@
               />
               {(() => {
                 const variantsConfig = fieldForm.getValues("variantsConfig");
-<<<<<<< HEAD
                 const appUiVariantsConfig = fieldForm.getValues("appUiConfig")?.variantsConfig;
                 const variantToggleLabel = t(appUiVariantsConfig?.toggleLabel || "");
-                if (typeof window !== "undefined") {
-                  window.fieldForm = fieldForm;
-                }
-=======
-                const variantToggleLabel = t(variantsConfig?.toggleLabel || "");
-
->>>>>>> b070722d
-                if (!variantsConfig || !variantToggleLabel) {
+                if (!variantsConfig) {
                   return (
                     <>
                       <InputField
@@ -570,12 +549,17 @@
                     </>
                   );
                 }
+
                 if (!fieldType?.isTextType) {
                   throw new Error("Variants are currently supported only with text type");
                 }
                 const defaultVariant = variantsConfig.defaultVariant;
                 if (!defaultVariant) {
                   throw new Error("Field has variantsConfig but no defaultVariant");
+                }
+
+                if (!appUiVariantsConfig) {
+                  throw new Error("Field has variantsConfig but no appUiConfig");
                 }
 
                 const variants = Object.keys(variantsConfig.variants);
@@ -587,11 +571,12 @@
                 const variantName = fieldForm.watch("variant") || defaultVariant;
                 const variantFields =
                   variantsConfig.variants[variantName as keyof typeof variantsConfig]?.fields;
-                const isDefaultVariant = variantName !== defaultVariant;
+                const isSimpleVariant = variantFields.length === 1;
+                const isDefaultVariant = variantName === defaultVariant;
                 return (
                   <>
                     <Switch
-                      checked={isDefaultVariant}
+                      checked={!isDefaultVariant}
                       label={variantToggleLabel}
                       onCheckedChange={(checked) => {
                         fieldForm.setValue("variant", checked ? otherVariant : defaultVariant);
@@ -614,19 +599,34 @@
                     {variantFields && (
                       <ul
                         className={classNames(
-                          isDefaultVariant
+                          !isSimpleVariant
                             ? "border-default divide-subtle mt-2 divide-y rounded-md border"
                             : ""
                         )}>
                         {variantFields.map((f, index) => {
                           const rhfFieldPrefix =
                             `variantsConfig.variants.${variantName}.fields.${index}` as const;
+                          const appUiConfigVariants =
+                            appUiVariantsConfig.variants[
+                              variantName as keyof typeof appUiVariantsConfig.variants
+                            ];
+                          const appUiFieldConfig =
+                            appUiConfigVariants.fieldsMap[
+                              f.name as keyof typeof appUiConfigVariants.fieldsMap
+                            ];
                           return (
-                            <li className={classNames(isDefaultVariant ? "p-2" : "")} key={f.name}>
-                              {isDefaultVariant && <Label>{`Field ${index + 1}`}</Label>}
+                            <li className={classNames(!isSimpleVariant ? "p-4" : "")} key={f.name}>
+                              {!isSimpleVariant && (
+                                <Label className="flex justify-between">
+                                  <span>{`Field ${index + 1}`}</span>
+                                  <span className="text-muted">{`${fieldForm.getValues("name")}.${
+                                    f.name
+                                  }`}</span>
+                                </Label>
+                              )}
                               <InputField
                                 {...fieldForm.register(`${rhfFieldPrefix}.label`)}
-                                placeholder={t(fieldForm.getValues(`${rhfFieldPrefix}.defaultLabel`) || "")}
+                                placeholder={t(appUiFieldConfig.defaultLabel || "")}
                                 containerClassName="mt-6"
                                 label={t("label")}
                               />
@@ -635,9 +635,7 @@
                                 key={f.name}
                                 containerClassName="mt-6"
                                 label={t("placeholder")}
-                                placeholder={t(
-                                  fieldForm.getValues(`${rhfFieldPrefix}.defaultPlaceholder`) || ""
-                                )}
+                                placeholder={t(appUiFieldConfig.defaultPlaceholder || "")}
                               />
 
                               <Controller
@@ -647,7 +645,7 @@
                                   return (
                                     <BooleanToggleGroupField
                                       data-testid="field-required"
-                                      disabled={fieldForm.getValues("editable") === "system"}
+                                      disabled={!appUiFieldConfig.canChangeRequirability}
                                       value={value}
                                       onValueChange={(val) => {
                                         onChange(val);
