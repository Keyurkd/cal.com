import type { EventTypeCustomInput, EventType, Prisma, Workflow } from "@prisma/client";
import { z } from "zod";

import slugify from "@calcom/lib/slugify";
import {
  BookingFieldType,
  customInputSchema,
  eventTypeBookingFields,
  EventTypeMetaDataSchema,
} from "@calcom/prisma/zod-utils";

export const SMS_REMINDER_NUMBER_FIELD = "smsReminderNumber";

/**
 * PHONE -> Phone
 */
function upperCaseToCamelCase(upperCaseString: string) {
  return upperCaseString[0].toUpperCase() + upperCaseString.slice(1).toLowerCase();
}

export const getSmsReminderNumberField = () =>
  ({
    name: SMS_REMINDER_NUMBER_FIELD,
    type: "phone",
    defaultLabel: "number_sms_notifications",
    defaultPlaceholder: "enter_phone_number",
    editable: "system",
  } as const);

export const getSmsReminderNumberSource = ({
  workflowId,
  isSmsReminderNumberRequired,
}: {
  workflowId: Workflow["id"];
  isSmsReminderNumberRequired: boolean;
}) => ({
  id: "" + workflowId,
  type: "workflow",
  label: "Workflow",
  fieldRequired: isSmsReminderNumberRequired,
  editUrl: `/workflows/${workflowId}`,
});

type Fields = z.infer<typeof eventTypeBookingFields>;

const EventTypeCustomInputType = {
  TEXT: "TEXT",
  TEXTLONG: "TEXTLONG",
  NUMBER: "NUMBER",
  BOOL: "BOOL",
  RADIO: "RADIO",
  PHONE: "PHONE",
} as const;

export const SystemField = z.enum([
  "name",
  "email",
  "location",
  "notes",
  "guests",
  "rescheduleReason",
  "smsReminderNumber",
]);

/**
 * This fn is the key to ensure on the fly mapping of customInputs to bookingFields and ensuring that all the systems fields are present and correctly ordered in bookingFields
 */
export const getBookingFieldsWithSystemFields = ({
  bookingFields,
  disableGuests,
  customInputs,
  metadata,
  workflows,
}: {
  bookingFields: Fields | EventType["bookingFields"];
  disableGuests: boolean;
  customInputs: EventTypeCustomInput[] | z.infer<typeof customInputSchema>[];
  metadata: EventType["metadata"] | z.infer<typeof EventTypeMetaDataSchema>;
  workflows: Prisma.EventTypeGetPayload<{
    select: {
      workflows: {
        select: {
          workflow: {
            select: {
              id: true;
              steps: true;
            };
          };
        };
      };
    };
  }>["workflows"];
}) => {
  const parsedMetaData = EventTypeMetaDataSchema.parse(metadata || {});
  const parsedBookingFields = eventTypeBookingFields.parse(bookingFields || []);
  const parsedCustomInputs = customInputSchema.array().parse(customInputs || []);
  workflows = workflows || [];
  return ensureBookingInputsHaveSystemFields({
    bookingFields: parsedBookingFields,
    disableGuests,
    additionalNotesRequired: parsedMetaData?.additionalNotesRequired || false,
    customInputs: parsedCustomInputs,
    workflows,
  });
};

export const ensureBookingInputsHaveSystemFields = ({
  bookingFields,
  disableGuests,
  additionalNotesRequired,
  customInputs,
  workflows,
}: {
  bookingFields: Fields;
  disableGuests: boolean;
  additionalNotesRequired: boolean;
  customInputs: z.infer<typeof customInputSchema>[];
  workflows: Prisma.EventTypeGetPayload<{
    select: {
      workflows: {
        select: {
          workflow: {
            select: {
              id: true;
              steps: true;
            };
          };
        };
      };
    };
  }>["workflows"];
}) => {
  // If bookingFields is set already, the migration is done.
  const handleMigration = !bookingFields.length;
  const CustomInputTypeToFieldType = {
    [EventTypeCustomInputType.TEXT]: BookingFieldType.text,
    [EventTypeCustomInputType.TEXTLONG]: BookingFieldType.textarea,
    [EventTypeCustomInputType.NUMBER]: BookingFieldType.number,
    [EventTypeCustomInputType.BOOL]: BookingFieldType.boolean,
    [EventTypeCustomInputType.RADIO]: BookingFieldType.radio,
    [EventTypeCustomInputType.PHONE]: BookingFieldType.phone,
  };

  const smsNumberSources = [] as NonNullable<(typeof bookingFields)[number]["sources"]>;
  workflows.forEach((workflow) => {
    workflow.workflow.steps.forEach((step) => {
      if (step.action === "SMS_ATTENDEE") {
        const workflowId = workflow.workflow.id;
        smsNumberSources.push(
          getSmsReminderNumberSource({
            workflowId,
            isSmsReminderNumberRequired: !!step.numberRequired,
          })
        );
      }
    });
  });

  // These fields should be added before other user fields
  const systemBeforeFields: typeof bookingFields = [
    {
      //TODO: Ensure that if type name is chosen, it asks for variants, firstAndLastName, fullName
      type: "name",
      name: "name",
      editable: "system",
      required: true,
      variantsConfig: {
        defaultVariant: "fullName",
        // Makes sense only when there are 2 variants
        variants: {
          firstAndLastName: {
            // This label isn't shown to user, it's just for us to show the variant name in UI
            fields: [
              {
                // Do we really need to configure the name here?
                name: "firstName",
                type: "text",
                defaultLabel: "first_name",
                label: "First Name",
                required: true,
              },
              {
                name: "lastName",
                type: "text",
                defaultLabel: "last_name",
                label: "Last Name",
                required: false,
              },
            ],
          },
          fullName: {
            fields: [
              {
                // Can it be same as the name of the parent field?
                name: "fullName",
                type: "text",
                defaultLabel: "your_name",
                defaultPlaceholder: "example_name",
                label: "Your Name",
                required: true,
              },
            ],
          },
        },
      },
<<<<<<< HEAD
      // This won't be stored in DB
      appUiConfig: {
        variantsConfig: {
          toggleLabel: 'Split "Full name" into "First name" and "Last name"',
          variants: {
            firstAndLastName: {
              label: "First Name, Last Name",
            },
            fullName: {
              label: "your_name",
            },
=======
      appUiConfig: {
        variantToggleLabel: 'Split "Full name" into "First name" and "Last name"',
        variants: {
          firstAndLastName: {
            label: "First, Last Name",
          },
          fullName: {
            label: "your_name",
>>>>>>> b070722d
          },
        },
      },
      sources: [
        {
          label: "Default",
          id: "default",
          type: "default",
        },
      ],
    },
    {
      defaultLabel: "email_address",
      type: "email",
      name: "email",
      required: true,
      editable: "system",
      sources: [
        {
          label: "Default",
          id: "default",
          type: "default",
        },
      ],
    },
    {
      defaultLabel: "location",
      type: "radioInput",
      name: "location",
      editable: "system",
      hideWhenJustOneOption: true,
      required: false,
      getOptionsAt: "locations",
      optionsInputs: {
        attendeeInPerson: {
          type: "address",
          required: true,
          placeholder: "",
        },
        phone: {
          type: "phone",
          required: true,
          placeholder: "",
        },
      },
      sources: [
        {
          label: "Default",
          id: "default",
          type: "default",
        },
      ],
    },
  ];

  // These fields should be added after other user fields
  const systemAfterFields: typeof bookingFields = [
    {
      defaultLabel: "additional_notes",
      type: "textarea",
      name: "notes",
      editable: "system-but-optional",
      required: additionalNotesRequired,
      defaultPlaceholder: "share_additional_notes",
      sources: [
        {
          label: "Default",
          id: "default",
          type: "default",
        },
      ],
    },
    {
      defaultLabel: "additional_guests",
      type: "multiemail",
      editable: "system-but-optional",
      name: "guests",
      required: false,
      hidden: disableGuests,
      sources: [
        {
          label: "Default",
          id: "default",
          type: "default",
        },
      ],
    },
    {
      defaultLabel: "reschedule_reason",
      type: "textarea",
      editable: "system-but-optional",
      name: "rescheduleReason",
      defaultPlaceholder: "reschedule_placeholder",
      required: false,
      views: [
        {
          id: "reschedule",
          label: "Reschedule View",
        },
      ],
      sources: [
        {
          label: "Default",
          id: "default",
          type: "default",
        },
      ],
    },
  ];

  const systemFieldsByName = systemBeforeFields.concat(systemAfterFields).reduce((acc, field) => {
    acc[field.name] = field;
    return acc;
  }, {} as Record<string, (typeof bookingFields)[number]>);

  const missingSystemBeforeFields = [];
  for (const field of systemBeforeFields) {
    const existingBookingFieldIndex = bookingFields.findIndex((f) => f.name === field.name);
    // Only do a push, we must not update existing system fields as user could have modified any property in it,
    if (existingBookingFieldIndex === -1) {
      missingSystemBeforeFields.push(field);
    } else {
      // Adding the fields from Code first and then fields from DB. Allows, the code to push new properties to the field
      bookingFields[existingBookingFieldIndex] = {
        ...field,
        ...bookingFields[existingBookingFieldIndex],
      };
    }
  }

  bookingFields = missingSystemBeforeFields.concat(bookingFields);

  // Backward Compatibility for SMS Reminder Number
  // Note: We still need workflows in `getBookingFields` due to Backward Compatibility. If we do a one time entry for all event-types, we can remove workflows from `getBookingFields`
  // Also, note that even if Workflows don't explicity add smsReminderNumber field to bookingFields, it would be added as a side effect of this backward compatibility logic
  if (smsNumberSources.length && !bookingFields.find((f) => f.name !== SMS_REMINDER_NUMBER_FIELD)) {
    const indexForLocation = bookingFields.findIndex((f) => f.name === "location");
    // Add the SMS Reminder Number field after `location` field always
    bookingFields.splice(indexForLocation + 1, 0, {
      ...getSmsReminderNumberField(),
      sources: smsNumberSources,
    });
  }

  // Backward Compatibility: If we are migrating from old system, we need to map `customInputs` to `bookingFields`
  if (handleMigration) {
    customInputs.forEach((input, index) => {
      const label = input.label || `${upperCaseToCamelCase(input.type)}`;
      bookingFields.push({
        label: label,
        editable: "user",
        // Custom Input's slugified label was being used as query param for prefilling. So, make that the name of the field
        // Also Custom Input's label could have been empty string as well. But it's not possible to have empty name. So generate a name automatically.
        name: slugify(input.label || `${input.type}-${index + 1}`),
        placeholder: input.placeholder,
        type: CustomInputTypeToFieldType[input.type],
        required: input.required,
        options: input.options
          ? input.options.map((o) => {
              return {
                ...o,
                // Send the label as the value without any trimming or lowercase as this is what customInput are doing. It maintains backward compatibility
                value: o.label,
              };
            })
          : [],
      });
    });
  }

  const missingSystemAfterFields = [];
  for (const field of systemAfterFields) {
    const existingBookingFieldIndex = bookingFields.findIndex((f) => f.name === field.name);
    // Only do a push, we must not update existing system fields as user could have modified any property in it,
    if (existingBookingFieldIndex === -1) {
      missingSystemAfterFields.push(field);
    } else {
      bookingFields[existingBookingFieldIndex] = {
        // Adding the fields from Code first and then fields from DB. Allows, the code to push new properties to the field
        ...field,
        ...bookingFields[existingBookingFieldIndex],
      };
    }
  }

  bookingFields = bookingFields.concat(missingSystemAfterFields).map((field) => {
    if (!systemFieldsByName[field.name]) {
      return field;
    }
    return {
      ...field,
      appUiConfig: systemFieldsByName[field.name].appUiConfig || {},
    };
  });

  return eventTypeBookingFields.brand<"HAS_SYSTEM_FIELDS">().parse(bookingFields);
};<|MERGE_RESOLUTION|>--- conflicted
+++ resolved
@@ -159,30 +159,28 @@
   // These fields should be added before other user fields
   const systemBeforeFields: typeof bookingFields = [
     {
-      //TODO: Ensure that if type name is chosen, it asks for variants, firstAndLastName, fullName
+      // This is the name of the main field
       type: "name",
       name: "name",
       editable: "system",
       required: true,
       variantsConfig: {
+        // TODO: Ensure that this is the key of variants
         defaultVariant: "fullName",
         // Makes sense only when there are 2 variants
         variants: {
           firstAndLastName: {
-            // This label isn't shown to user, it's just for us to show the variant name in UI
             fields: [
               {
-                // Do we really need to configure the name here?
+                // This name won't be configurable by user. User can always configure the main field name
                 name: "firstName",
                 type: "text",
-                defaultLabel: "first_name",
                 label: "First Name",
                 required: true,
               },
               {
                 name: "lastName",
                 type: "text",
-                defaultLabel: "last_name",
                 label: "Last Name",
                 required: false,
               },
@@ -194,8 +192,6 @@
                 // Can it be same as the name of the parent field?
                 name: "fullName",
                 type: "text",
-                defaultLabel: "your_name",
-                defaultPlaceholder: "example_name",
                 label: "Your Name",
                 required: true,
               },
@@ -203,28 +199,37 @@
           },
         },
       },
-<<<<<<< HEAD
-      // This won't be stored in DB
+      // This won't be stored in DB. It allows UI to be configured from the codebase for all existing booking fields stored in DB as well
+      // Candidates for this are:
+      // - Anything that you want to show in App UI only.
+      // - Default values that are shown in UI that are supposed to be changed for existing bookingFields as well if user is using default values
       appUiConfig: {
         variantsConfig: {
           toggleLabel: 'Split "Full name" into "First name" and "Last name"',
           variants: {
             firstAndLastName: {
               label: "First Name, Last Name",
+              fieldsMap: {
+                firstName: {
+                  defaultLabel: "first_name",
+                  canChangeRequirability: false,
+                },
+                lastName: {
+                  defaultLabel: "last_name",
+                  canChangeRequirability: true,
+                },
+              },
             },
             fullName: {
               label: "your_name",
+              fieldsMap: {
+                fullName: {
+                  defaultLabel: "your_name",
+                  defaultPlaceholder: "example_name",
+                  canChangeRequirability: false,
+                },
+              },
             },
-=======
-      appUiConfig: {
-        variantToggleLabel: 'Split "Full name" into "First name" and "Last name"',
-        variants: {
-          firstAndLastName: {
-            label: "First, Last Name",
-          },
-          fullName: {
-            label: "your_name",
->>>>>>> b070722d
           },
         },
       },
