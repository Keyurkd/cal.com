import { MembershipRole } from "@prisma/client";
import React, { useState, SyntheticEvent, useMemo } from "react";
import { useForm, Controller, useFormContext } from "react-hook-form";

import { useLocale } from "@calcom/lib/hooks/useLocale";
import { TeamWithMembers } from "@calcom/lib/server/queries/teams";
import { trpc } from "@calcom/trpc/react";
<<<<<<< HEAD
import { Icon } from "@calcom/ui/Icon";
import { Button, Dialog, DialogContent, DialogFooter, Select, TextField } from "@calcom/ui/v2";
import { Form } from "@calcom/ui/v2/core/form";
import CheckboxField from "@calcom/ui/v2/core/form/Checkbox";

import { NewTeamFormValues, PendingMember } from "../lib/types";
=======
import { Button, TextField } from "@calcom/ui/components";
import { Dialog, DialogContent, DialogFooter, Select } from "@calcom/ui/v2";
>>>>>>> 324794e3

type MemberInvitationModalProps = {
  isOpen: boolean;
  onExit: () => void;
  onSubmit: (values: NewMemberForm) => void;
};

type MembershipRoleOption = {
  value: MembershipRole;
  label: string;
};

export interface NewMemberForm {
  emailOrUsername: string;
  role: MembershipRoleOption;
  sendInviteEmail: boolean;
}

export default function MemberInvitationModal(props: MemberInvitationModalProps) {
  const { t } = useLocale();

  const options: MembershipRoleOption[] = useMemo(() => {
    return [
      { value: "MEMBER", label: t("member") },
      { value: "ADMIN", label: t("admin") },
      { value: "OWNER", label: t("owner") },
    ];
  }, [t]);

  const formMethods = useFormContext<NewTeamFormValues>();
  const newMemberFormMethods = useForm<NewMemberForm>();

  const validateUniqueInvite = (value: string) => {
    const members = formMethods.getValues("members");
    return !(
      members.some((member) => member?.username === value) ||
      members.some((member) => member?.email === value)
    );
  };

  return (
    <Dialog
      open={props.isOpen}
      onOpenChange={() => {
        props.onExit();
        newMemberFormMethods.reset();
      }}>
      <DialogContent
        type="creation"
        useOwnActionButtons
        title={t("invite_new_member")}
        description={
          <span className=" text-sm leading-tight text-gray-500">
            Note: This will <span className="font-medium text-gray-900">cost an extra seat ($12/m)</span> on
            your subscription once this member accepts your invite.
          </span>
        }>
        <Form form={newMemberFormMethods} handleSubmit={(values) => props.onSubmit(values)}>
          <div className="space-y-4">
            <Controller
              name="emailOrUsername"
              control={newMemberFormMethods.control}
              rules={{
                required: t("enter_email_or_username"),
                validate: (value) => validateUniqueInvite(value) || t("member_already_invited"),
              }}
              render={({ field: { onChange }, fieldState: { error } }) => (
                <>
                  <TextField
                    label={t("email_or_username")}
                    id="inviteUser"
                    name="inviteUser"
                    placeholder="email@example.com"
                    required
                    onChange={onChange}
                  />
                  {error && <span className="text-sm text-red-800">{error.message}</span>}
                </>
              )}
            />
            <Controller
              name="role"
              control={newMemberFormMethods.control}
              defaultValue={options[0]}
              render={({ field: { onChange } }) => (
                <div>
                  <label
                    className="mb-1 block text-sm font-medium tracking-wide text-gray-700"
                    htmlFor="role">
                    {t("role")}
                  </label>
                  <Select
                    defaultValue={options[0]}
                    options={options.slice(0, 2)}
                    id="role"
                    name="role"
                    className="mt-1 block w-full rounded-sm border-gray-300 text-sm"
                    onChange={onChange}
                  />
                </div>
              )}
            />
            <Controller
              name="sendInviteEmail"
              control={newMemberFormMethods.control}
              defaultValue={false}
              render={() => (
                <div className="relative flex items-start">
                  <CheckboxField
                    description={t("send_invite_email")}
                    onChange={(e) => newMemberFormMethods.setValue("sendInviteEmail", e.target.checked)}
                  />
                </div>
              )}
            />
          </div>
          <DialogFooter>
            <Button
              type="button"
              color="secondary"
              onClick={() => {
                props.onExit();
                newMemberFormMethods.reset();
              }}>
              {t("cancel")}
            </Button>
            <Button
              // onClick={() => props.onSubmit(newMemberFormMethods.getValues())}
              type="submit"
              color="primary"
              className="ltr:ml-2 rtl:mr-2"
              data-testid="invite-new-member-button">
              {t("invite")}
            </Button>
          </DialogFooter>
        </Form>
      </DialogContent>
    </Dialog>
  );
}<|MERGE_RESOLUTION|>--- conflicted
+++ resolved
@@ -1,21 +1,14 @@
 import { MembershipRole } from "@prisma/client";
-import React, { useState, SyntheticEvent, useMemo } from "react";
-import { useForm, Controller, useFormContext } from "react-hook-form";
+import { useMemo } from "react";
+import { Controller, useForm, useFormContext } from "react-hook-form";
 
 import { useLocale } from "@calcom/lib/hooks/useLocale";
-import { TeamWithMembers } from "@calcom/lib/server/queries/teams";
-import { trpc } from "@calcom/trpc/react";
-<<<<<<< HEAD
-import { Icon } from "@calcom/ui/Icon";
-import { Button, Dialog, DialogContent, DialogFooter, Select, TextField } from "@calcom/ui/v2";
-import { Form } from "@calcom/ui/v2/core/form";
-import CheckboxField from "@calcom/ui/v2/core/form/Checkbox";
+import { Button, TextField } from "@calcom/ui/components";
+import CheckboxField from "@calcom/ui/components/form/checkbox/Checkbox";
+import { Form } from "@calcom/ui/form/fields";
+import { Dialog, DialogContent, DialogFooter, Select } from "@calcom/ui/v2";
 
-import { NewTeamFormValues, PendingMember } from "../lib/types";
-=======
-import { Button, TextField } from "@calcom/ui/components";
-import { Dialog, DialogContent, DialogFooter, Select } from "@calcom/ui/v2";
->>>>>>> 324794e3
+import { NewTeamFormValues } from "../lib/types";
 
 type MemberInvitationModalProps = {
   isOpen: boolean;
