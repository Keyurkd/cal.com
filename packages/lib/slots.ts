<<<<<<< HEAD
import { Dayjs } from "@calcom/dayjs";

const minimumOfOne = (input: number) => (input < 1 ? 1 : input);

type Slots = {
  time: Dayjs;
}[];

const slotExtractor = ({ eventLength, frequency }: { eventLength: number; frequency: number }) => {
  eventLength = minimumOfOne(eventLength);
  frequency = minimumOfOne(frequency);
  return {
    extract: ({ start: slotStart, end }: { start: Dayjs; end: Dayjs }) => {
      const slots: Slots = [];
      for (
        ;
        // isSameOrBefore
        !slotStart.add(eventLength, "minutes").isAfter(end);
        slotStart = slotStart.add(frequency, "minutes")
=======
import type { Dayjs } from "@calcom/dayjs";
import dayjs from "@calcom/dayjs";
import type { WorkingHours, TimeRange as DateOverride } from "@calcom/types/schedule";

import { getWorkingHours } from "./availability";
import { getTimeZone, isInDST, getDSTDifference } from "./date-fns";

export type GetSlots = {
  inviteeDate: Dayjs;
  frequency: number;
  workingHours: WorkingHours[];
  dateOverrides?: DateOverride[];
  minimumBookingNotice: number;
  eventLength: number;
  organizerTimeZone: string;
};
export type TimeFrame = { userIds?: number[]; startTime: number; endTime: number };

const minimumOfOne = (input: number) => (input < 1 ? 1 : input);

function buildSlots({
  startOfInviteeDay,
  computedLocalAvailability,
  frequency,
  eventLength,
  startDate,
  organizerTimeZone,
  inviteeTimeZone,
}: {
  computedLocalAvailability: TimeFrame[];
  startOfInviteeDay: Dayjs;
  startDate: Dayjs;
  frequency: number;
  eventLength: number;
  organizerTimeZone: string;
  inviteeTimeZone: string;
}) {
  // no slots today
  if (startOfInviteeDay.isBefore(startDate, "day")) {
    return [];
  }
  // keep the old safeguards in; may be needed.
  frequency = minimumOfOne(frequency);
  eventLength = minimumOfOne(eventLength);
  // A day starts at 00:00 unless the startDate is the same as the current day
  const dayStart = startOfInviteeDay.isSame(startDate, "day")
    ? Math.ceil((startDate.hour() * 60 + startDate.minute()) / frequency) * frequency
    : 0;

  // Record type so we can use slotStart as key
  const slotsTimeFrameAvailable: Record<
    string,
    {
      userIds: number[];
      startTime: number;
      endTime: number;
    }
  > = {};
  // get boundaries sorted by start time.
  const boundaries = computedLocalAvailability
    .map((item) => [item.startTime < dayStart ? dayStart : item.startTime, item.endTime])
    .sort((a, b) => a[0] - b[0]);

  const ranges: number[][] = [];
  let currentRange: number[] = [];
  for (const [start, end] of boundaries) {
    // bypass invalid value
    if (start >= end) continue;
    // fill first elem
    if (!currentRange.length) {
      currentRange = [start, end];
      continue;
    }
    if (currentRange[1] < start) {
      ranges.push(currentRange);
      currentRange = [start, end];
    } else if (currentRange[1] < end) {
      currentRange[1] = end;
    }
  }
  if (currentRange) {
    ranges.push(currentRange);
  }

  for (const [boundaryStart, boundaryEnd] of ranges) {
    // loop through the day, based on frequency.
    for (let slotStart = boundaryStart; slotStart < boundaryEnd; slotStart += frequency) {
      computedLocalAvailability.forEach((item) => {
        // TODO: This logic does not allow for past-midnight bookings.
        if (slotStart < item.startTime || slotStart > item.endTime + 15 - eventLength) {
          return;
        }
        slotsTimeFrameAvailable[slotStart.toString()] = {
          userIds: (slotsTimeFrameAvailable[slotStart]?.userIds || []).concat(item.userIds || []),
          startTime: slotStart,
          endTime: slotStart + eventLength,
        };
      });
    }
  }

  const isOrganizerInDST = isInDST(startOfInviteeDay.tz(organizerTimeZone));
  const isInviteeInDST = isInDST(startOfInviteeDay.tz(inviteeTimeZone));
  const organizerDSTDifference = getDSTDifference(organizerTimeZone);
  const inviteeDSTDifference = getDSTDifference(inviteeTimeZone);

  const slots: { time: Dayjs; userIds?: number[] }[] = [];
  const resultDSTDifference = isOrganizerInDST ? organizerDSTDifference : -inviteeDSTDifference;
  const getTime = (time: number) => {
    const minutes = isOrganizerInDST !== isInviteeInDST ? time - resultDSTDifference : time;

    return startOfInviteeDay.tz(inviteeTimeZone).add(minutes, "minutes");
  };

  for (const item of Object.values(slotsTimeFrameAvailable)) {
    /*
     * @calcom/web:dev: 2022-11-06T00:00:00-04:00
     * @calcom/web:dev: 2022-11-06T01:00:00-04:00
     * @calcom/web:dev: 2022-11-06T01:00:00-04:00 <-- note there is no offset change, but we did lose an hour.
     * @calcom/web:dev: 2022-11-06T02:00:00-04:00
     * @calcom/web:dev: 2022-11-06T03:00:00-04:00
     * ...
     */
    const slot = {
      userIds: item.userIds,
      time: getTime(item.startTime),
    };
    // If the startOfInviteeDay has a different UTC offset than the slot, a DST change has occurred.
    // As the time has now fallen backwards, or forwards; this difference -
    // needs to be manually added as this is not done for us. Usually 0.
    slot.time = slot.time.add(startOfInviteeDay.utcOffset() - slot.time.utcOffset(), "minutes");
    slots.push(slot);
  }
  return slots;
}

function fromIndex<T>(cb: (val: T, i: number, a: T[]) => boolean, index: number) {
  return function (e: T, i: number, a: T[]) {
    return i >= index && cb(e, i, a);
  };
}

const getSlots = ({
  inviteeDate,
  frequency,
  minimumBookingNotice,
  workingHours,
  dateOverrides = [],
  eventLength,
  organizerTimeZone,
}: GetSlots) => {
  // current date in invitee tz
  const startDate = dayjs().utcOffset(inviteeDate.utcOffset()).add(minimumBookingNotice, "minute");
  // This code is ran client side, startOf() does some conversions based on the
  // local tz of the client. Sometimes this shifts the day incorrectly.
  const startOfDayUTC = dayjs.utc().set("hour", 0).set("minute", 0).set("second", 0);
  const startOfInviteeDay = inviteeDate.startOf("day");
  // checks if the start date is in the past

  /**
   *  TODO: change "day" for "hour" to stop displaying 1 day before today
   * This is displaying a day as available as sometimes difference between two dates is < 24 hrs.
   * But when doing timezones an available day for an owner can be 2 days available in other users tz.
   *
   * */
  if (inviteeDate.isBefore(startDate, "day")) {
    return [];
  }

  const timeZone: string = getTimeZone(inviteeDate);
  const workingHoursUTC = workingHours.map((schedule) => ({
    userId: schedule.userId,
    days: schedule.days,
    startTime: /* Why? */ startOfDayUTC.add(schedule.startTime, "minute"),
    endTime: /* Why? */ startOfDayUTC.add(schedule.endTime, "minute"),
  }));

  const localWorkingHours = getWorkingHours(
    {
      // initialize current day with timeZone without conversion, just parse.
      utcOffset: -dayjs.tz(dayjs(), timeZone).utcOffset(),
    },
    workingHoursUTC
  ).filter((hours) => hours.days.includes(inviteeDate.day()));

  // Here we split working hour in chunks for every frequency available that can fit in whole working hours
  const computedLocalAvailability: TimeFrame[] = [];
  let tempComputeTimeFrame: TimeFrame | undefined;
  const computeLength = localWorkingHours.length - 1;
  const makeTimeFrame = (item: (typeof localWorkingHours)[0]): TimeFrame => ({
    userIds: item.userId ? [item.userId] : [],
    startTime: item.startTime,
    endTime: item.endTime,
  });

  localWorkingHours.forEach((item, index) => {
    if (!tempComputeTimeFrame) {
      tempComputeTimeFrame = makeTimeFrame(item);
    } else {
      // please check the comment in splitAvailableTime func for the added 1 minute
      if (tempComputeTimeFrame.endTime + 1 === item.startTime) {
        // to deal with time that across the day, e.g. from 11:59 to to 12:01
        tempComputeTimeFrame.endTime = item.endTime;
      } else {
        computedLocalAvailability.push(tempComputeTimeFrame);
        tempComputeTimeFrame = makeTimeFrame(item);
      }
    }
    if (index == computeLength) {
      computedLocalAvailability.push(tempComputeTimeFrame);
    }
  });
  // an override precedes all the local working hour availability logic.
  const activeOverrides = dateOverrides.filter((override) => {
    return dayjs.utc(override.start).isBetween(startOfInviteeDay, startOfInviteeDay.endOf("day"), null, "[)");
  });

  if (!!activeOverrides.length) {
    const overrides = activeOverrides.flatMap((override) => ({
      userIds: override.userId ? [override.userId] : [],
      startTime: override.start.getUTCHours() * 60 + override.start.getUTCMinutes(),
      endTime: override.end.getUTCHours() * 60 + override.end.getUTCMinutes(),
    }));
    // unset all working hours that relate to this user availability override
    overrides.forEach((override) => {
      let i = -1;
      const indexes: number[] = [];
      while (
        (i = computedLocalAvailability.findIndex(
          fromIndex(
            (a) => !a.userIds?.length || (!!override.userIds[0] && a.userIds?.includes(override.userIds[0])),
            i + 1
          )
        )) != -1
>>>>>>> 56a2b661
      ) {
        slots.push({
          time: slotStart,
        });
      }
      return slots;
    },
  };
};

<<<<<<< HEAD
export type GetSlots = {
  availability: { start: Dayjs; end: Dayjs }[];
} & Parameters<typeof slotExtractor>[0];

const getSlots = ({ availability, ...slotExtractorProps }: GetSlots) => {
  const { extract } = slotExtractor(slotExtractorProps);
  return availability.reduce((slots, block) => {
    return slots.concat(extract(block));
  }, [] as Slots);
=======
  return buildSlots({
    computedLocalAvailability,
    startOfInviteeDay,
    startDate,
    frequency,
    eventLength,
    organizerTimeZone,
    inviteeTimeZone: timeZone,
  });
>>>>>>> 56a2b661
};

export default getSlots;<|MERGE_RESOLUTION|>--- conflicted
+++ resolved
@@ -1,5 +1,4 @@
-<<<<<<< HEAD
-import { Dayjs } from "@calcom/dayjs";
+import type { Dayjs } from "@calcom/dayjs";
 
 const minimumOfOne = (input: number) => (input < 1 ? 1 : input);
 
@@ -18,242 +17,6 @@
         // isSameOrBefore
         !slotStart.add(eventLength, "minutes").isAfter(end);
         slotStart = slotStart.add(frequency, "minutes")
-=======
-import type { Dayjs } from "@calcom/dayjs";
-import dayjs from "@calcom/dayjs";
-import type { WorkingHours, TimeRange as DateOverride } from "@calcom/types/schedule";
-
-import { getWorkingHours } from "./availability";
-import { getTimeZone, isInDST, getDSTDifference } from "./date-fns";
-
-export type GetSlots = {
-  inviteeDate: Dayjs;
-  frequency: number;
-  workingHours: WorkingHours[];
-  dateOverrides?: DateOverride[];
-  minimumBookingNotice: number;
-  eventLength: number;
-  organizerTimeZone: string;
-};
-export type TimeFrame = { userIds?: number[]; startTime: number; endTime: number };
-
-const minimumOfOne = (input: number) => (input < 1 ? 1 : input);
-
-function buildSlots({
-  startOfInviteeDay,
-  computedLocalAvailability,
-  frequency,
-  eventLength,
-  startDate,
-  organizerTimeZone,
-  inviteeTimeZone,
-}: {
-  computedLocalAvailability: TimeFrame[];
-  startOfInviteeDay: Dayjs;
-  startDate: Dayjs;
-  frequency: number;
-  eventLength: number;
-  organizerTimeZone: string;
-  inviteeTimeZone: string;
-}) {
-  // no slots today
-  if (startOfInviteeDay.isBefore(startDate, "day")) {
-    return [];
-  }
-  // keep the old safeguards in; may be needed.
-  frequency = minimumOfOne(frequency);
-  eventLength = minimumOfOne(eventLength);
-  // A day starts at 00:00 unless the startDate is the same as the current day
-  const dayStart = startOfInviteeDay.isSame(startDate, "day")
-    ? Math.ceil((startDate.hour() * 60 + startDate.minute()) / frequency) * frequency
-    : 0;
-
-  // Record type so we can use slotStart as key
-  const slotsTimeFrameAvailable: Record<
-    string,
-    {
-      userIds: number[];
-      startTime: number;
-      endTime: number;
-    }
-  > = {};
-  // get boundaries sorted by start time.
-  const boundaries = computedLocalAvailability
-    .map((item) => [item.startTime < dayStart ? dayStart : item.startTime, item.endTime])
-    .sort((a, b) => a[0] - b[0]);
-
-  const ranges: number[][] = [];
-  let currentRange: number[] = [];
-  for (const [start, end] of boundaries) {
-    // bypass invalid value
-    if (start >= end) continue;
-    // fill first elem
-    if (!currentRange.length) {
-      currentRange = [start, end];
-      continue;
-    }
-    if (currentRange[1] < start) {
-      ranges.push(currentRange);
-      currentRange = [start, end];
-    } else if (currentRange[1] < end) {
-      currentRange[1] = end;
-    }
-  }
-  if (currentRange) {
-    ranges.push(currentRange);
-  }
-
-  for (const [boundaryStart, boundaryEnd] of ranges) {
-    // loop through the day, based on frequency.
-    for (let slotStart = boundaryStart; slotStart < boundaryEnd; slotStart += frequency) {
-      computedLocalAvailability.forEach((item) => {
-        // TODO: This logic does not allow for past-midnight bookings.
-        if (slotStart < item.startTime || slotStart > item.endTime + 15 - eventLength) {
-          return;
-        }
-        slotsTimeFrameAvailable[slotStart.toString()] = {
-          userIds: (slotsTimeFrameAvailable[slotStart]?.userIds || []).concat(item.userIds || []),
-          startTime: slotStart,
-          endTime: slotStart + eventLength,
-        };
-      });
-    }
-  }
-
-  const isOrganizerInDST = isInDST(startOfInviteeDay.tz(organizerTimeZone));
-  const isInviteeInDST = isInDST(startOfInviteeDay.tz(inviteeTimeZone));
-  const organizerDSTDifference = getDSTDifference(organizerTimeZone);
-  const inviteeDSTDifference = getDSTDifference(inviteeTimeZone);
-
-  const slots: { time: Dayjs; userIds?: number[] }[] = [];
-  const resultDSTDifference = isOrganizerInDST ? organizerDSTDifference : -inviteeDSTDifference;
-  const getTime = (time: number) => {
-    const minutes = isOrganizerInDST !== isInviteeInDST ? time - resultDSTDifference : time;
-
-    return startOfInviteeDay.tz(inviteeTimeZone).add(minutes, "minutes");
-  };
-
-  for (const item of Object.values(slotsTimeFrameAvailable)) {
-    /*
-     * @calcom/web:dev: 2022-11-06T00:00:00-04:00
-     * @calcom/web:dev: 2022-11-06T01:00:00-04:00
-     * @calcom/web:dev: 2022-11-06T01:00:00-04:00 <-- note there is no offset change, but we did lose an hour.
-     * @calcom/web:dev: 2022-11-06T02:00:00-04:00
-     * @calcom/web:dev: 2022-11-06T03:00:00-04:00
-     * ...
-     */
-    const slot = {
-      userIds: item.userIds,
-      time: getTime(item.startTime),
-    };
-    // If the startOfInviteeDay has a different UTC offset than the slot, a DST change has occurred.
-    // As the time has now fallen backwards, or forwards; this difference -
-    // needs to be manually added as this is not done for us. Usually 0.
-    slot.time = slot.time.add(startOfInviteeDay.utcOffset() - slot.time.utcOffset(), "minutes");
-    slots.push(slot);
-  }
-  return slots;
-}
-
-function fromIndex<T>(cb: (val: T, i: number, a: T[]) => boolean, index: number) {
-  return function (e: T, i: number, a: T[]) {
-    return i >= index && cb(e, i, a);
-  };
-}
-
-const getSlots = ({
-  inviteeDate,
-  frequency,
-  minimumBookingNotice,
-  workingHours,
-  dateOverrides = [],
-  eventLength,
-  organizerTimeZone,
-}: GetSlots) => {
-  // current date in invitee tz
-  const startDate = dayjs().utcOffset(inviteeDate.utcOffset()).add(minimumBookingNotice, "minute");
-  // This code is ran client side, startOf() does some conversions based on the
-  // local tz of the client. Sometimes this shifts the day incorrectly.
-  const startOfDayUTC = dayjs.utc().set("hour", 0).set("minute", 0).set("second", 0);
-  const startOfInviteeDay = inviteeDate.startOf("day");
-  // checks if the start date is in the past
-
-  /**
-   *  TODO: change "day" for "hour" to stop displaying 1 day before today
-   * This is displaying a day as available as sometimes difference between two dates is < 24 hrs.
-   * But when doing timezones an available day for an owner can be 2 days available in other users tz.
-   *
-   * */
-  if (inviteeDate.isBefore(startDate, "day")) {
-    return [];
-  }
-
-  const timeZone: string = getTimeZone(inviteeDate);
-  const workingHoursUTC = workingHours.map((schedule) => ({
-    userId: schedule.userId,
-    days: schedule.days,
-    startTime: /* Why? */ startOfDayUTC.add(schedule.startTime, "minute"),
-    endTime: /* Why? */ startOfDayUTC.add(schedule.endTime, "minute"),
-  }));
-
-  const localWorkingHours = getWorkingHours(
-    {
-      // initialize current day with timeZone without conversion, just parse.
-      utcOffset: -dayjs.tz(dayjs(), timeZone).utcOffset(),
-    },
-    workingHoursUTC
-  ).filter((hours) => hours.days.includes(inviteeDate.day()));
-
-  // Here we split working hour in chunks for every frequency available that can fit in whole working hours
-  const computedLocalAvailability: TimeFrame[] = [];
-  let tempComputeTimeFrame: TimeFrame | undefined;
-  const computeLength = localWorkingHours.length - 1;
-  const makeTimeFrame = (item: (typeof localWorkingHours)[0]): TimeFrame => ({
-    userIds: item.userId ? [item.userId] : [],
-    startTime: item.startTime,
-    endTime: item.endTime,
-  });
-
-  localWorkingHours.forEach((item, index) => {
-    if (!tempComputeTimeFrame) {
-      tempComputeTimeFrame = makeTimeFrame(item);
-    } else {
-      // please check the comment in splitAvailableTime func for the added 1 minute
-      if (tempComputeTimeFrame.endTime + 1 === item.startTime) {
-        // to deal with time that across the day, e.g. from 11:59 to to 12:01
-        tempComputeTimeFrame.endTime = item.endTime;
-      } else {
-        computedLocalAvailability.push(tempComputeTimeFrame);
-        tempComputeTimeFrame = makeTimeFrame(item);
-      }
-    }
-    if (index == computeLength) {
-      computedLocalAvailability.push(tempComputeTimeFrame);
-    }
-  });
-  // an override precedes all the local working hour availability logic.
-  const activeOverrides = dateOverrides.filter((override) => {
-    return dayjs.utc(override.start).isBetween(startOfInviteeDay, startOfInviteeDay.endOf("day"), null, "[)");
-  });
-
-  if (!!activeOverrides.length) {
-    const overrides = activeOverrides.flatMap((override) => ({
-      userIds: override.userId ? [override.userId] : [],
-      startTime: override.start.getUTCHours() * 60 + override.start.getUTCMinutes(),
-      endTime: override.end.getUTCHours() * 60 + override.end.getUTCMinutes(),
-    }));
-    // unset all working hours that relate to this user availability override
-    overrides.forEach((override) => {
-      let i = -1;
-      const indexes: number[] = [];
-      while (
-        (i = computedLocalAvailability.findIndex(
-          fromIndex(
-            (a) => !a.userIds?.length || (!!override.userIds[0] && a.userIds?.includes(override.userIds[0])),
-            i + 1
-          )
-        )) != -1
->>>>>>> 56a2b661
       ) {
         slots.push({
           time: slotStart,
@@ -264,7 +27,6 @@
   };
 };
 
-<<<<<<< HEAD
 export type GetSlots = {
   availability: { start: Dayjs; end: Dayjs }[];
 } & Parameters<typeof slotExtractor>[0];
@@ -274,17 +36,6 @@
   return availability.reduce((slots, block) => {
     return slots.concat(extract(block));
   }, [] as Slots);
-=======
-  return buildSlots({
-    computedLocalAvailability,
-    startOfInviteeDay,
-    startDate,
-    frequency,
-    eventLength,
-    organizerTimeZone,
-    inviteeTimeZone: timeZone,
-  });
->>>>>>> 56a2b661
 };
 
 export default getSlots;